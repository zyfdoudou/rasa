--- conflicted
+++ resolved
@@ -1,10 +1,6 @@
 import argparse
 import io
 import logging
-<<<<<<< HEAD
-import os
-=======
->>>>>>> ad96e6ad
 from functools import wraps
 
 import simplejson
@@ -454,6 +450,7 @@
         if 'all' in pre_load:
             pre_load = router.project_store.keys()
         router._pre_load(pre_load)
+
     rasa = RasaNLU(
         router,
         cmdline_args.loglevel,
