import argparse
import logging
from typing import Any, Optional, Text, Tuple, Union

from rasa_nlu import config, utils
from rasa_nlu.components import ComponentBuilder
from rasa_nlu.config import RasaNLUModelConfig
from rasa_nlu.model import Interpreter, Trainer
from rasa_nlu.training_data import load_data
from rasa_nlu.training_data.loading import load_data_from_endpoint
from rasa_nlu.utils import EndpointConfig, read_endpoints

logger = logging.getLogger(__name__)


def create_argument_parser():
    parser = argparse.ArgumentParser(
        description='train a custom language parser')

    parser.add_argument('-o', '--path',
                        default="models/nlu/",
                        help="Path where model files will be saved")

    group = parser.add_mutually_exclusive_group(required=True)

    group.add_argument('-d', '--data',
                       default=None,
                       help="Location of the training data. For JSON and "
                            "markdown data, this can either be a single file "
                            "or a directory containing multiple training "
                            "data files.")

    group.add_argument('-u', '--url',
                       default=None,
                       help="URL from which to retrieve training data.")

    group.add_argument('--endpoints',
                       default=None,
                       help="EndpointConfig defining the server from which "
                            "pull training data.")

    parser.add_argument('-c', '--config',
                        required=True,
                        help="Rasa NLU configuration file")

    parser.add_argument('-t', '--num_threads',
                        default=1,
                        type=int,
                        help="Number of threads to use during model training")

    parser.add_argument('--project',
                        default=None,
                        help="Project this model belongs to.")

    parser.add_argument('--fixed_model_name',
                        help="If present, a model will always be persisted "
                             "in the specified directory instead of creating "
                             "a folder like 'model_20171020-160213'")

    parser.add_argument('--storage',
                        help='Set the remote location where models are stored. '
                             'E.g. on AWS. If nothing is configured, the '
                             'server will only serve the models that are '
                             'on disk in the configured `path`.')

    utils.add_logging_option_arguments(parser)
    return parser


class TrainingException(Exception):
    """Exception wrapping lower level exceptions that may happen while training

      Attributes:
          failed_target_project -- name of the failed project
          message -- explanation of why the request is invalid
      """

    def __init__(self, failed_target_project=None, exception=None):
        self.failed_target_project = failed_target_project
        if exception:
            self.message = exception.args[0]

    def __str__(self):
        return self.message


def create_persistor(persistor: Optional[Text]):
    """Create a remote persistor to store the model if configured."""

    if persistor is not None:
        from rasa_nlu.persistor import get_persistor
        return get_persistor(persistor)
    else:
        return None


def do_train_in_worker(cfg: RasaNLUModelConfig,
                       data: Text,
                       path: Text,
                       project: Optional[Text] = None,
                       fixed_model_name: Optional[Text] = None,
                       storage: Text = None,
                       component_builder: Optional[ComponentBuilder] = None

                       ):
    """Loads the trainer and the data and runs the training in a worker."""

    try:
        _, _, persisted_path = train(cfg, data, path, project,
                                     fixed_model_name, storage,
                                     component_builder)
        return persisted_path
    except BaseException as e:
        logger.exception("Failed to train project '{}'.".format(project))
        raise TrainingException(project, e)


def train(nlu_config: Union[Text, RasaNLUModelConfig],
          data: Text,
          path: Optional[Text] = None,
          project: Optional[Text] = None,
          fixed_model_name: Optional[Text] = None,
          storage: Optional[Text] = None,
          component_builder: Optional[ComponentBuilder] = None,
          training_data_endpoint: Optional[EndpointConfig] = None,
          **kwargs: Any
          ) -> Tuple[Trainer, Interpreter, Text]:
    """Loads the trainer and the data and runs the training of the model."""

    if isinstance(nlu_config, str):
        nlu_config = config.load(nlu_config)

    # Ensure we are training a model that we can save in the end
    # WARN: there is still a race condition if a model with the same name is
    # trained in another subprocess
    trainer = Trainer(nlu_config, component_builder)
    persistor = create_persistor(storage)
    if training_data_endpoint is not None:
        training_data = load_data_from_endpoint(training_data_endpoint,
                                                nlu_config.language)
    else:
        training_data = load_data(data, nlu_config.language)
    interpreter = trainer.train(training_data, **kwargs)

    if path:
        persisted_path = trainer.persist(path,
                                         persistor,
                                         project,
                                         fixed_model_name)
    else:
        persisted_path = None

    return trainer, interpreter, persisted_path


if __name__ == '__main__':
    cmdline_args = create_argument_parser().parse_args()

    utils.configure_colored_logging(cmdline_args.loglevel)

    if cmdline_args.url:
        data_endpoint = EndpointConfig(cmdline_args.url)
    else:
        data_endpoint = read_endpoints(cmdline_args.endpoints).data

<<<<<<< HEAD
    do_train(config.load(cmdline_args.config),
             cmdline_args.data,
             cmdline_args.path,
             cmdline_args.project,
             cmdline_args.fixed_model_name,
             cmdline_args.storage,
             training_data_endpoint=data_endpoint,
             num_threads=cmdline_args.num_threads)
=======
    train(cmdline_args.config,
          cmdline_args.data,
          cmdline_args.path,
          cmdline_args.project,
          cmdline_args.fixed_model_name,
          cmdline_args.storage,
          training_data_endpoint=data_endpoint,
          num_threads=cmdline_args.num_threads)
>>>>>>> 1750abcd
    logger.info("Finished training")<|MERGE_RESOLUTION|>--- conflicted
+++ resolved
@@ -163,16 +163,6 @@
     else:
         data_endpoint = read_endpoints(cmdline_args.endpoints).data
 
-<<<<<<< HEAD
-    do_train(config.load(cmdline_args.config),
-             cmdline_args.data,
-             cmdline_args.path,
-             cmdline_args.project,
-             cmdline_args.fixed_model_name,
-             cmdline_args.storage,
-             training_data_endpoint=data_endpoint,
-             num_threads=cmdline_args.num_threads)
-=======
     train(cmdline_args.config,
           cmdline_args.data,
           cmdline_args.path,
@@ -181,5 +171,4 @@
           cmdline_args.storage,
           training_data_endpoint=data_endpoint,
           num_threads=cmdline_args.num_threads)
->>>>>>> 1750abcd
     logger.info("Finished training")