---
id: command-line-interface
sidebar_label: Command Line Interface
title: Command Line Interface
description: Command line interface for open source chatbot framework Rasa. Learn how to train, test and run your machine learning-based conversational AI assistants
abstract: The command line interface (CLI) gives you easy-to-remember commands for common tasks. This page describes the behavior of the commands and the parameters you can pass to them.
---

## Cheat Sheet


|        Command         |                                                                  Effect                                                                  |
|------------------------|------------------------------------------------------------------------------------------------------------------------------------------|
|`rasa init`             |Creates a new project with example training data, actions, and config files.                                                              |
|`rasa train`            |Trains a model using your NLU data and stories, saves trained model in `./models`.                                                        |
|`rasa interactive`      |Starts an interactive learning session to create new training data by chatting to your assistant.                                         |
|`rasa shell`            |Loads your trained model and lets you talk to your assistant on the command line.                                                         |
|`rasa run`              |Starts a server with your trained model.                                                                                                  |
|`rasa run actions`      |Starts an action server using the Rasa SDK.                                                                                               |
|`rasa visualize`        |Generates a visual representation of your stories.                                                                                                                       |
|`rasa test`             |Tests a trained Rasa model on any files starting with `test_`.                                                                          |
|`rasa data split nlu`   |Performs a 80/20 split of your NLU training data.                                                                 |
|`rasa data convert`     |Converts training data between different formats.                                                                                     |
|`rasa export`           |Exports conversations from a tracker store to an event broker.                                                                             |
|`rasa x`                |Launches Rasa X locally.                                                                                                                    |
|`rasa -h`               |Shows all available commands.                                                                                                             |

## rasa init

This command sets up a complete assistant for you with some example training data:

```bash
rasa init
```

It creates the following files:

```bash
.
├── actions
│   ├── __init__.py
│   └── actions.py
├── config.yml
├── credentials.yml
├── data
│   ├── nlu.yml
│   └── stories.yml
├── domain.yml
├── endpoints.yml
├── models
│   └── <timestamp>.tar.gz
└── tests
   └── test_stories.yml
```

It will ask you if you want to train an initial model using this data.
If you answer no, the `models` directory will be empty.

Any of the default CLI commands will expect this project setup, so this is the
best way to get started. You can run `rasa train`, `rasa shell` and `rasa test`
without any additional configuration.

## rasa train

The following command trains a Rasa Open Source model:

```bash
rasa train
```
If you have existing models in your directory (under `models/` by default), only
the parts of your model that have changed will be re-trained. For example, if you edit
your NLU training data and nothing else, only the NLU part will be trained.

If you want to train an NLU or dialogue model individually, you can run
`rasa train nlu` or `rasa train core`. If you provide training data only for one one of
these, `rasa train` will fall back to one of these commands by default.

`rasa train` will store the trained model in the directory defined by `--out`, `models/` by default.
The name of the model by default is `<timestamp>.tar.gz`. If you want to name your model differently,
you can specify the name using the `--fixed-model-name` flag.

The following arguments can be used to configure the training process:

```text [rasa train --help]
```

## rasa interactive

To start an interactive learning session with your assistant, run:

```bash
rasa interactive
```

This will first train a model and then start an interactive shell session.
You can then correct your assistants predictions as you talk to it.

If you provide a trained model using the `--model` argument, training is skipped
and that model will be loaded instead.

During interactive learning, Rasa will plot the current conversation
and a few similar conversations from the training data to help you
keep track of where you are. You can view the visualization
at http://localhost:5005/visualization.html
as soon as the session has started. This diagram can take some time to generate.
To skip the visualization, run `rasa interactive --skip-visualization`.


The following arguments can be used to configure the interactive learning session:

```text [rasa interactive --help]
```

## rasa shell

To start a chat session with your assistant on the command line, run:

```bash
rasa shell
```

By default this will load up the latest trained model.
You can specify a different model to be loaded by using the `--model` flag.

If you start the shell with an NLU-only model, `rasa shell` will output the
intents and entities predicted for any message you enter.

If you have trained a combined Rasa model but only want to see what your model
extracts as intents and entities from text, you can use the command `rasa shell nlu`.

To increase the logging level for debugging, run:

```bash
rasa shell --debug
```

:::note
In order to see the typical greetings and/or session start behavior you might see
in an external channel, you will need to explicitly send `/session_start`
as the first message. Otherwise, the session start behavior will begin as described in
[Session configuration](./domain.mdx#session-config).
:::

The following arguments can be used to configure the command:

```text [rasa shell --help]
```

## rasa run

To start a server running your trained model, run:

```bash
rasa run
```

By default the Rasa server uses HTTP for its communication. To secure the communication with
SSL and run the server on HTTPS, you need to provide a valid certificate and the corresponding
private key file. You can specify these files as part of the `rasa run` command.
If you encrypted your keyfile with a password during creation,
you need to add the `--ssl-password` as well.

```bash
rasa run --ssl-certificate myssl.crt --ssl-keyfile myssl.key --ssl-password mypassword
```

The following arguments can be used to configure your Rasa server:

```text [rasa run --help]
```

For more information on the additional parameters, see [Model Storage](./model-storage.mdx).
See the Rasa [HTTP API](./http-api.mdx) page for detailed documentation of all the endpoints.

## rasa run actions

To start an action server with the Rasa SDK, run:

```bash
rasa run actions
```

The following arguments can be used to adapt the server settings:

```text [rasa run actions --help]
```

## rasa visualize

To generate a graph of your stories in the browser, run:

```bash
rasa visualize
```

If your stories are located somewhere other than the default location `data/`,
you can specify their location with the `--stories` flag.

The following arguments can be used to configure this command:

```text [rasa visualize --help]
```

## rasa test

To evaluate a model on your test data, run:

```bash
rasa test
```

This will test your latest trained model on any end-to-end stories you have
defined in files with the `test_` prefix.
If you want to use a different model, you can specify it using the `--model` flag.

If you want to evaluate the dialogue and NLU
models separately, you can use the commands below:
```bash
rasa test core
```
and

```bash
rasa test nlu
```

You can find more details in
[Evaluating an NLU Model](./testing-your-assistant.mdx#evaluating-an-nlu-model) and
[Evaluating a Core Model](./testing-your-assistant.mdx#evaluating-a-core-model).

The following arguments are available for `rasa test`:

```text [rasa test --help]
```

## rasa data split

To create a train-test split of your NLU training data, run:

```bash
rasa data split nlu
```

This will create a 80/20 split of train/test data by default.
You can specify the training data, the fraction, and the output directory using
the following arguments:

```text [rasa data split nlu --help]
```

<<<<<<< HEAD
This command will attempt to keep the proportions of intents the same in train and test.
If you have NLG data for retrieval actions, this will be saved to separate files:
=======
If you have NLG data for retrieval actions, this will be saved to seperate files:
>>>>>>> b4675073

```bash
ls train_test_split

      nlg_test_data.yml     test_data.yml
      nlg_training_data.yml training_data.yml
```

## rasa data convert nlu

You can convert NLU data from
- LUIS data format,
- WIT data format,
- Dialogflow data format,
- JSON, or
- Markdown

to
- YAML or
- JSON or
- Markdown.

You can start the converter by running:

```bash
rasa data convert nlu
```

You can specify the input file or directory, output file or directory, and the output format with the following arguments:

```text [rasa data convert nlu --help]
```

## rasa data convert core

You can convert Core data from Markdown to YAML.

You can specify the input file or directory, output directory with the following arguments:

```bash
rasa data convert core --help
```

## rasa data convert nlg

You can convert NLG data from Markdown to YAML.

You can specify the input file or directory, output directory with the following arguments:

```bash
rasa data convert nlg --help
```

## rasa export

To export events from a tracker store using an event broker, run:

```bash
rasa export
```

You can specify the location of the environments file, the minimum and maximum
timestamps of events that should be published, as well as the conversation IDs that
should be published:

```text [rasa export --help]
```

:::tip Import conversations into Rasa X
This command is most commonly used to import old conversations into Rasa X to annotate
them. Read more about [importing conversations into Rasa X](https://rasa.com/docs/rasa-x/installation-and-setup/deploy#1-import-existing-conversations-from-rasa-open-source).
:::

## rasa x

Rasa X is a toolset that helps you leverage conversations to improve your assistant.
You can find more information about it <a className="reference external" href="https://rasa.com/docs/rasa-x/" target="_blank">here</a>.You can start Rasa X locally by executing

```bash
rasa x
```

To be able to start Rasa X you need to have Rasa X local mode [installed](https://rasa.com/docs/rasa-x/next/installation-and-setup/install/local-mode)
and you need to be in a Rasa project directory.


The following arguments are available for `rasa x`:

```text [rasa x --help]
```<|MERGE_RESOLUTION|>--- conflicted
+++ resolved
@@ -248,12 +248,7 @@
 ```text [rasa data split nlu --help]
 ```
 
-<<<<<<< HEAD
-This command will attempt to keep the proportions of intents the same in train and test.
-If you have NLG data for retrieval actions, this will be saved to separate files:
-=======
 If you have NLG data for retrieval actions, this will be saved to seperate files:
->>>>>>> b4675073
 
 ```bash
 ls train_test_split
