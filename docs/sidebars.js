module.exports = {
  default: [
    'introduction',
    {
      type: 'category',
      label: 'Building Assistants',
      collapsed: true,
      items: [
        {
          type: 'category',
          label: 'Getting Started',
          collapsed: true,
          items: [
            'prototype-an-assistant',
            'installation',
            // 'cheatsheet',
            'migrate-from',
          ],
        },
        {
          type: 'category',
          label: 'Best Practices',
          collapsed: true,
          items: ['conversation-driven-development', 'generating-nlu-data', 'writing-stories'],
        },
        {
          type: 'category',
          label: 'Conversation Patterns',
          collapsed: true,
          items: [
            'chitchat-faqs',
            'business-logic',
            'fallback-handoff',
            'unexpected-input',
            'contextual-conversations',
            'reaching-out-to-user',
          ],
        },
        {
          type: 'category',
          label: 'Preparing For Production',
          collapsed: true,
          items: [
            'messaging-and-voice-channels',
            'tuning-your-model',
            'testing-your-assistant',
            'setting-up-ci-cd',
            'how-to-deploy',
          ],
        },
        "glossary",
      ],
    },
    {
      type: 'category',
      label: 'Concepts',
      collapsed: true,
      items: [
        {
          type: 'category',
          label: 'Training Data',
          items: ['training-data-format', 'nlu-training-data', 'stories', 'rules'],
        },
        'domain',
        {
          type: 'category',
          label: 'Config',
          items: [
            'model-configuration',
            'components',
            'policies',
            'training-data-importers',
          ],
        },
        {
          type: 'category',
          label: 'Actions',
          items: [
            'actions',
            'responses',
            'custom-actions',
            'forms',
            'default-actions',
          ],
        },
        {
          type: 'category',
          label: 'Channel Connectors',
          items: [
            'connectors/your-own-website',
            'connectors/facebook-messenger',
            'connectors/slack',
            'connectors/telegram',
            'connectors/twilio',
            'connectors/hangouts',
            'connectors/microsoft-bot-framework',
            'connectors/cisco-webex-teams',
            'connectors/rocketchat',
            'connectors/mattermost',
          ],
        },
        {
          type: 'category',
          label: 'Architecture', // name still confusing with architecture page elsewhere
<<<<<<< HEAD
          items: [
            'tracker-stores',
            'event-brokers',
            'model-storage',
            'lock-stores',
            'nlu-only',
            'nlg',
          ],
=======
          items: ['arch-overview', 'tracker-stores', 'event-brokers', 'model-storage', 'lock-stores', 'nlg'],
>>>>>>> 4d1415da
        },
      ],
    },
    {
      type: 'category',
      label: 'APIs',
      collapsed: true,
      items: [
        'command-line-interface',
        {
          type: 'category',
          label: 'HTTP API',
          collapsed: true,
          items: [
            'http-api',
          ],
        },
        'jupyter-notebooks',
      ],
    },
    {
      type: 'category',
      label: 'Reference',
      collapsed: true,
      items: [
        'telemetry/telemetry',
        'telemetry/reference',
        require('./docs/reference/sidebar.json')],
    },
    {
      type: 'category',
      label: 'Change Log',
      collapsed: true,
      items: ['changelog', 'migration-guide'],
    },
  ],
};<|MERGE_RESOLUTION|>--- conflicted
+++ resolved
@@ -102,8 +102,8 @@
         {
           type: 'category',
           label: 'Architecture', // name still confusing with architecture page elsewhere
-<<<<<<< HEAD
           items: [
+            'arch-overview',
             'tracker-stores',
             'event-brokers',
             'model-storage',
@@ -111,9 +111,6 @@
             'nlu-only',
             'nlg',
           ],
-=======
-          items: ['arch-overview', 'tracker-stores', 'event-brokers', 'model-storage', 'lock-stores', 'nlg'],
->>>>>>> 4d1415da
         },
       ],
     },
