--- conflicted
+++ resolved
@@ -301,11 +301,7 @@
 1. Make sure all dependencies are up to date (**especially Rasa SDK**)
     - For Rasa SDK that means first creating a [new Rasa SDK release](https://github.com/RasaHQ/rasa-sdk#steps-to-release-a-new-version) (make sure the version numbers between the new Rasa and Rasa SDK releases match)
     - Once the tag with the new Rasa SDK release is pushed and the package appears on [pypi](https://pypi.org/project/rasa-sdk/), the dependency in the rasa repository can be resolved (see below).
-<<<<<<< HEAD
-2. Switch to the branch you want to cut the release from (`master` in case of a major / minor, the current feature branch for micro releases)
-=======
-2. Switch to the branch you want to cut the release from (`main` in case of a major / minor, the current feature branch for micro releases) 
->>>>>>> 73521046
+2. Switch to the branch you want to cut the release from (`main` in case of a major / minor, the current feature branch for micro releases)
     - Update the `rasa-sdk` entry in `pyproject.toml` with the new release version and run `poetry update`. This creates a new `poetry.lock` file with all dependencies resolved.
     - Commit the changes with `git commit -am "bump rasa-sdk dependency"` but do not push them. They will be automatically picked up by the following step.
 3. Run `make release`
