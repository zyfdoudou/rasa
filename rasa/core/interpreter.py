--- conflicted
+++ resolved
@@ -149,11 +149,7 @@
 
             return event_name, confidence, entities
         else:
-<<<<<<< HEAD
             logger.warning(f"Failed to parse intent end entities from '{user_input}'.")
-=======
-            logger.warning(f"Failed to parse intent end entities from '{user_input}'. ")
->>>>>>> b8fd71c0
             return None, 0.0, []
 
     async def parse(
