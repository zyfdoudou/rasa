--- conflicted
+++ resolved
@@ -10,25 +10,9 @@
 # this prevents IDE's from optimizing the imports - we need to import the
 # above first, otherwise we will run into import cycles
 from rasa.core.channels.socketio import SocketIOInput
-<<<<<<< HEAD
 
 pass
 
-from rasa.core.channels.botframework import BotFrameworkInput  # nopep8
-from rasa.core.channels.callback import CallbackInput  # nopep8
-from rasa.core.channels.console import CmdlineInput  # nopep8
-from rasa.core.channels.facebook import FacebookInput  # nopep8
-from rasa.core.channels.mattermost import MattermostInput  # nopep8
-from rasa.core.channels.rasa_chat import RasaChatInput  # nopep8
-from rasa.core.channels.rest import RestInput  # nopep8
-from rasa.core.channels.rocketchat import RocketChatInput  # nopep8
-from rasa.core.channels.slack import SlackInput  # nopep8
-from rasa.core.channels.telegram import TelegramInput  # nopep8
-from rasa.core.channels.twilio import TwilioInput  # nopep8
-from rasa.core.channels.twilio_voice import TwilioVoiceInput  # nopep8
-from rasa.core.channels.webexteams import WebexTeamsInput  # nopep8
-from rasa.core.channels.hangouts import HangoutsInput  # nopep8
-=======
 from rasa.core.channels.botframework import BotFrameworkInput  # noqa: F401
 from rasa.core.channels.callback import CallbackInput  # noqa: F401
 from rasa.core.channels.console import CmdlineInput  # noqa: F401
@@ -40,9 +24,9 @@
 from rasa.core.channels.slack import SlackInput  # noqa: F401
 from rasa.core.channels.telegram import TelegramInput  # noqa: F401
 from rasa.core.channels.twilio import TwilioInput  # noqa: F401
+from rasa.core.channels.twilio_voice import TwilioVoiceInput  # noqa: F401
 from rasa.core.channels.webexteams import WebexTeamsInput  # noqa: F401
 from rasa.core.channels.hangouts import HangoutsInput  # noqa: F401
->>>>>>> 51185ee5
 
 input_channel_classes: List[Type[InputChannel]] = [
     CmdlineInput,
