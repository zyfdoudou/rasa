import json
import logging
import re

import jsonpickle
import time
import typing
import uuid
from dateutil import parser
from datetime import datetime
from typing import List, Dict, Text, Any, Type, Optional

import rasa.shared.utils.common
from rasa.core import utils
from typing import Union

from rasa.core.constants import (
    IS_EXTERNAL,
    EXTERNAL_MESSAGE_PREFIX,
    ACTION_NAME_SENDER_ID_CONNECTOR_STR,
)

from rasa.nlu.constants import TEXT, INTENT_NAME_KEY

if typing.TYPE_CHECKING:
    from rasa.core.trackers import DialogueStateTracker

logger = logging.getLogger(__name__)


def deserialise_events(serialized_events: List[Dict[Text, Any]]) -> List["Event"]:
    """Convert a list of dictionaries to a list of corresponding events.

    Example format:
        [{"event": "slot", "value": 5, "name": "my_slot"}]
    """

    deserialised = []

    for e in serialized_events:
        if "event" in e:
            event = Event.from_parameters(e)
            if event:
                deserialised.append(event)
            else:
                logger.warning(
                    f"Unable to parse event '{event}' while deserialising. The event"
                    " will be ignored."
                )

    return deserialised


def deserialise_entities(entities: Union[Text, List[Any]]) -> List[Dict[Text, Any]]:
    if isinstance(entities, str):
        entities = json.loads(entities)

    return [e for e in entities if isinstance(e, dict)]


def md_format_message(
    text: Text, intent: Optional[Text], entities: Union[Text, List[Any]]
) -> Text:
    """Uses NLU parser information to generate a message with inline entity annotations.

    Arguments:
        text: text of the message
        intent: intent of the message
        entities: entities of the message

    Return:
        Message with entities annotated inline, e.g.
        `I am from [Berlin]{"entity": "city"}`.
    """
    from rasa.nlu.training_data.formats.readerwriter import TrainingDataWriter
    from rasa.nlu.training_data import entities_parser

    message_from_md = entities_parser.parse_training_example(text, intent)
    deserialised_entities = deserialise_entities(entities)
    return TrainingDataWriter.generate_message(
<<<<<<< HEAD
        {"text": message_from_md.get(TEXT), "entities": deserialised_entities,}
=======
        {"text": message_from_md.text, "entities": deserialised_entities}
>>>>>>> 0b02a921
    )


def first_key(d: Dict[Text, Any], default_key: Any) -> Any:
    if len(d) > 1:
        for k, v in d.items():
            if k != default_key:
                # we return the first key that is not the default key
                return k
    elif len(d) == 1:
        return list(d.keys())[0]
    else:
        return None


# noinspection PyProtectedMember
class Event:
    """Events describe everything that occurs in
    a conversation and tell the :class:`rasa.core.trackers.DialogueStateTracker`
    how to update its state."""

    type_name = "event"

    def __init__(
        self,
        timestamp: Optional[float] = None,
        metadata: Optional[Dict[Text, Any]] = None,
    ) -> None:
        self.timestamp = timestamp or time.time()
        self._metadata = metadata or {}

    @property
    def metadata(self) -> Dict[Text, Any]:
        # Needed for compatibility with Rasa versions <1.4.0. Previous versions
        # of Rasa serialized trackers using the pickle module. For the moment,
        # Rasa still supports loading these serialized trackers with pickle,
        # but will use JSON in any subsequent save operations. Versions of
        # trackers serialized with pickle won't include the `_metadata`
        # attribute in their events, so it is necessary to define this getter
        # in case the attribute does not exist. For more information see
        # CHANGELOG.rst.
        return getattr(self, "_metadata", {})

    def __ne__(self, other: Any) -> bool:
        # Not strictly necessary, but to avoid having both x==y and x!=y
        # True at the same time
        return not (self == other)

    def as_story_string(self) -> Optional[Text]:
        raise NotImplementedError

    @staticmethod
    def from_story_string(
        event_name: Text,
        parameters: Dict[Text, Any],
        default: Optional[Type["Event"]] = None,
    ) -> Optional[List["Event"]]:
        event_class = Event.resolve_by_type(event_name, default)

        if not event_class:
            return None

        return event_class._from_story_string(parameters)

    @staticmethod
    def from_parameters(
        parameters: Dict[Text, Any], default: Optional[Type["Event"]] = None
    ) -> Optional["Event"]:

        event_name = parameters.get("event")
        if event_name is None:
            return None

        event_class: Optional[Type[Event]] = Event.resolve_by_type(event_name, default)
        if not event_class:
            return None

        return event_class._from_parameters(parameters)

    @classmethod
    def _from_story_string(cls, parameters: Dict[Text, Any]) -> Optional[List["Event"]]:
        """Called to convert a parsed story line into an event."""
        return [cls(parameters.get("timestamp"), parameters.get("metadata"))]

    def as_dict(self) -> Dict[Text, Any]:
        d = {"event": self.type_name, "timestamp": self.timestamp}

        if self.metadata:
            d["metadata"] = self.metadata

        return d

    @classmethod
    def _from_parameters(cls, parameters: Dict[Text, Any]) -> Optional["Event"]:
        """Called to convert a dictionary of parameters to a single event.

        By default uses the same implementation as the story line
        conversation ``_from_story_string``. But the subclass might
        decide to handle parameters differently if the parsed parameters
        don't origin from a story file."""

        result = cls._from_story_string(parameters)
        if len(result) > 1:
            logger.warning(
                f"Event from parameters called with parameters "
                f"for multiple events. This is not supported, "
                f"only the first event will be returned. "
                f"Parameters: {parameters}"
            )
        return result[0] if result else None

    @staticmethod
    def resolve_by_type(
        type_name: Text, default: Optional[Type["Event"]] = None
    ) -> Optional[Type["Event"]]:
        """Returns a slots class by its type name."""
        from rasa.core import utils

        for cls in rasa.shared.utils.common.all_subclasses(Event):
            if cls.type_name == type_name:
                return cls
        if type_name == "topic":
            return None  # backwards compatibility to support old TopicSet evts
        elif default is not None:
            return default
        else:
            raise ValueError(f"Unknown event name '{type_name}'.")

    def apply_to(self, tracker: "DialogueStateTracker") -> None:
        pass


# noinspection PyProtectedMember
class UserUttered(Event):
    """The user has said something to the bot.

    As a side effect a new ``Turn`` will be created in the ``Tracker``."""

    type_name = "user"

    def __init__(
        self,
        text: Optional[Text] = None,
        intent: Optional[Dict] = None,
        entities: Optional[List[Dict]] = None,
        parse_data: Optional[Dict[Text, Any]] = None,
        timestamp: Optional[float] = None,
        input_channel: Optional[Text] = None,
        message_id: Optional[Text] = None,
        metadata: Optional[Dict] = None,
    ) -> None:
        self.text = text
        self.intent = intent if intent else {}
        self.entities = entities if entities else []
        self.input_channel = input_channel
        self.message_id = message_id

        super().__init__(timestamp, metadata)

        self.parse_data = {
            "intent": self.intent,
            "entities": self.entities,
            "text": text,
            "message_id": self.message_id,
            "metadata": self.metadata,
        }

        if parse_data:
            self.parse_data.update(**parse_data)

    @staticmethod
    def _from_parse_data(
        text: Text,
        parse_data: Dict[Text, Any],
        timestamp: Optional[float] = None,
        input_channel: Optional[Text] = None,
        message_id: Optional[Text] = None,
        metadata: Optional[Dict] = None,
    ):
        return UserUttered(
            text,
            parse_data.get("intent"),
            parse_data.get("entities", []),
            parse_data,
            timestamp,
            input_channel,
            message_id,
            metadata,
        )

    def __hash__(self) -> int:
        return hash(
            (
                self.text,
                self.intent.get(INTENT_NAME_KEY),
                jsonpickle.encode(self.entities),
            )
        )

    @property
    def intent_name(self) -> Optional[Text]:
        return self.intent.get("name")

    def __eq__(self, other: Any) -> bool:
        if not isinstance(other, UserUttered):
            return False
        else:
            return (
                self.text,
                self.intent.get(INTENT_NAME_KEY),
                [jsonpickle.encode(ent) for ent in self.entities],
            ) == (
                other.text,
                other.intent.get(INTENT_NAME_KEY),
                [jsonpickle.encode(ent) for ent in other.entities],
            )

    def __str__(self) -> Text:
        return "UserUttered(text: {}, intent: {}, entities: {})".format(
            self.text, self.intent, self.entities
        )

    @staticmethod
    def empty() -> "UserUttered":
        return UserUttered(None)

    def as_dict(self) -> Dict[Text, Any]:
        _dict = super().as_dict()
        _dict.update(
            {
                "text": self.text,
                "parse_data": self.parse_data,
                "input_channel": getattr(self, "input_channel", None),
                "message_id": getattr(self, "message_id", None),
                "metadata": self.metadata,
            }
        )
        return _dict

    @classmethod
    def _from_story_string(cls, parameters: Dict[Text, Any]) -> Optional[List[Event]]:
        try:
            return [
                cls._from_parse_data(
                    parameters.get("text"),
                    parameters.get("parse_data"),
                    parameters.get("timestamp"),
                    parameters.get("input_channel"),
                    parameters.get("message_id"),
                    parameters.get("metadata"),
                )
            ]
        except KeyError as e:
            raise ValueError(f"Failed to parse bot uttered event. {e}")

    def as_story_string(self, e2e: bool = False) -> Text:
        if self.intent:
            if self.entities:
                ent_string = json.dumps(
                    {ent["entity"]: ent["value"] for ent in self.entities},
                    ensure_ascii=False,
                )
            else:
                ent_string = ""

            parse_string = "{intent}{entities}".format(
                intent=self.intent.get(INTENT_NAME_KEY, ""), entities=ent_string
            )
            if e2e:
                message = md_format_message(
                    self.text, self.intent.get("name"), self.entities
                )
                return "{}: {}".format(self.intent.get(INTENT_NAME_KEY), message)
            else:
                return parse_string
        else:
            return self.text

    def apply_to(self, tracker: "DialogueStateTracker") -> None:
        tracker.latest_message = self
        tracker.clear_followup_action()

    @staticmethod
    def create_external(
        intent_name: Text, entity_list: Optional[List[Dict[Text, Any]]] = None
    ) -> "UserUttered":
        return UserUttered(
            text=f"{EXTERNAL_MESSAGE_PREFIX}{intent_name}",
            intent={INTENT_NAME_KEY: intent_name},
            metadata={IS_EXTERNAL: True},
            entities=entity_list or [],
        )


# noinspection PyProtectedMember
class BotUttered(Event):
    """The bot has said something to the user.

    This class is not used in the story training as it is contained in the

    ``ActionExecuted`` class. An entry is made in the ``Tracker``."""

    type_name = "bot"

    def __init__(self, text=None, data=None, metadata=None, timestamp=None) -> None:
        self.text = text
        self.data = data or {}
        super().__init__(timestamp, metadata)

    def __members(self):
        data_no_nones = utils.remove_none_values(self.data)
        meta_no_nones = utils.remove_none_values(self.metadata)
        return (
            self.text,
            jsonpickle.encode(data_no_nones),
            jsonpickle.encode(meta_no_nones),
        )

    def __hash__(self) -> int:
        return hash(self.__members())

    def __eq__(self, other) -> bool:
        if not isinstance(other, BotUttered):
            return False
        else:
            return self.__members() == other.__members()

    def __str__(self) -> Text:
        return "BotUttered(text: {}, data: {}, metadata: {})".format(
            self.text, json.dumps(self.data), json.dumps(self.metadata)
        )

    def __repr__(self) -> Text:
        return "BotUttered('{}', {}, {}, {})".format(
            self.text, json.dumps(self.data), json.dumps(self.metadata), self.timestamp
        )

    def apply_to(self, tracker: "DialogueStateTracker") -> None:

        tracker.latest_bot_utterance = self

    def as_story_string(self) -> None:
        return None

    def message(self) -> Dict[Text, Any]:
        """Return the complete message as a dictionary."""

        m = self.data.copy()
        m["text"] = self.text
        m["timestamp"] = self.timestamp
        m.update(self.metadata)

        if m.get("image") == m.get("attachment"):
            # we need this as there is an oddity we introduced a while ago where
            # we automatically set the attachment to the image. to not break
            # any persisted events we kept that, but we need to make sure that
            # the message contains the image only once
            m["attachment"] = None

        return m

    @staticmethod
    def empty() -> "BotUttered":
        return BotUttered()

    def as_dict(self) -> Dict[Text, Any]:
        d = super().as_dict()
        d.update({"text": self.text, "data": self.data, "metadata": self.metadata})
        return d

    @classmethod
    def _from_parameters(cls, parameters) -> "BotUttered":
        try:
            return BotUttered(
                parameters.get("text"),
                parameters.get("data"),
                parameters.get("metadata"),
                parameters.get("timestamp"),
            )
        except KeyError as e:
            raise ValueError(f"Failed to parse bot uttered event. {e}")


# noinspection PyProtectedMember
class SlotSet(Event):
    """The user has specified their preference for the value of a ``slot``.

    Every slot has a name and a value. This event can be used to set a
    value for a slot on a conversation.

    As a side effect the ``Tracker``'s slots will be updated so
    that ``tracker.slots[key]=value``."""

    type_name = "slot"

    def __init__(
        self,
        key: Text,
        value: Optional[Any] = None,
        timestamp: Optional[float] = None,
        metadata: Optional[Dict[Text, Any]] = None,
    ) -> None:
        self.key = key
        self.value = value
        super().__init__(timestamp, metadata)

    def __str__(self) -> Text:
        return f"SlotSet(key: {self.key}, value: {self.value})"

    def __hash__(self) -> int:
        return hash((self.key, jsonpickle.encode(self.value)))

    def __eq__(self, other) -> bool:
        if not isinstance(other, SlotSet):
            return False
        else:
            return (self.key, self.value) == (other.key, other.value)

    def as_story_string(self) -> Text:
        props = json.dumps({self.key: self.value}, ensure_ascii=False)
        return f"{self.type_name}{props}"

    @classmethod
    def _from_story_string(cls, parameters: Dict[Text, Any]) -> Optional[List[Event]]:

        slots = []
        for slot_key, slot_val in parameters.items():
            slots.append(SlotSet(slot_key, slot_val))

        if slots:
            return slots
        else:
            return None

    def as_dict(self) -> Dict[Text, Any]:
        d = super().as_dict()
        d.update({"name": self.key, "value": self.value})
        return d

    @classmethod
    def _from_parameters(cls, parameters) -> "SlotSet":
        try:
            return SlotSet(
                parameters.get("name"),
                parameters.get("value"),
                parameters.get("timestamp"),
                parameters.get("metadata"),
            )
        except KeyError as e:
            raise ValueError(f"Failed to parse set slot event. {e}")

    def apply_to(self, tracker: "DialogueStateTracker") -> None:
        tracker._set_slot(self.key, self.value)


# noinspection PyProtectedMember
class Restarted(Event):
    """Conversation should start over & history wiped.

    Instead of deleting all events, this event can be used to reset the
    trackers state (e.g. ignoring any past user messages & resetting all
    the slots)."""

    type_name = "restart"

    def __hash__(self) -> int:
        return hash(32143124312)

    def __eq__(self, other) -> bool:
        return isinstance(other, Restarted)

    def __str__(self) -> Text:
        return "Restarted()"

    def as_story_string(self) -> Text:
        return self.type_name

    def apply_to(self, tracker: "DialogueStateTracker") -> None:
        from rasa.core.actions.action import (  # pytype: disable=pyi-error
            ACTION_LISTEN_NAME,
        )

        tracker._reset()
        tracker.trigger_followup_action(ACTION_LISTEN_NAME)


# noinspection PyProtectedMember
class UserUtteranceReverted(Event):
    """Bot reverts everything until before the most recent user message.

    The bot will revert all events after the latest `UserUttered`, this
    also means that the last event on the tracker is usually `action_listen`
    and the bot is waiting for a new user message."""

    type_name = "rewind"

    def __hash__(self) -> int:
        return hash(32143124315)

    def __eq__(self, other) -> bool:
        return isinstance(other, UserUtteranceReverted)

    def __str__(self) -> Text:
        return "UserUtteranceReverted()"

    def as_story_string(self) -> Text:
        return self.type_name

    def apply_to(self, tracker: "DialogueStateTracker") -> None:
        tracker._reset()
        tracker.replay_events()


# noinspection PyProtectedMember
class AllSlotsReset(Event):
    """All Slots are reset to their initial values.

    If you want to keep the dialogue history and only want to reset the
    slots, you can use this event to set all the slots to their initial
    values."""

    type_name = "reset_slots"

    def __hash__(self) -> int:
        return hash(32143124316)

    def __eq__(self, other) -> bool:
        return isinstance(other, AllSlotsReset)

    def __str__(self) -> Text:
        return "AllSlotsReset()"

    def as_story_string(self) -> Text:
        return self.type_name

    def apply_to(self, tracker) -> None:
        tracker._reset_slots()


# noinspection PyProtectedMember
class ReminderScheduled(Event):
    """Schedules the asynchronous triggering of a user intent
    (with entities if needed) at a given time."""

    type_name = "reminder"

    def __init__(
        self,
        intent: Text,
        trigger_date_time: datetime,
        entities: Optional[List[Dict]] = None,
        name: Optional[Text] = None,
        kill_on_user_message: bool = True,
        timestamp: Optional[float] = None,
        metadata: Optional[Dict[Text, Any]] = None,
    ) -> None:
        """Creates the reminder

        Args:
            intent: Name of the intent to be triggered.
            trigger_date_time: Date at which the execution of the action
                should be triggered (either utc or with tz).
            name: ID of the reminder. If there are multiple reminders with
                 the same id only the last will be run.
            entities: Entities that should be supplied together with the
                 triggered intent.
            kill_on_user_message: ``True`` means a user message before the
                 trigger date will abort the reminder.
            timestamp: Creation date of the event.
            metadata: Optional event metadata.
        """
        self.intent = intent
        self.entities = entities
        self.trigger_date_time = trigger_date_time
        self.kill_on_user_message = kill_on_user_message
        self.name = name if name is not None else str(uuid.uuid1())
        super().__init__(timestamp, metadata)

    def __hash__(self) -> int:
        return hash(
            (
                self.intent,
                self.entities,
                self.trigger_date_time.isoformat(),
                self.kill_on_user_message,
                self.name,
            )
        )

    def __eq__(self, other) -> bool:
        if not isinstance(other, ReminderScheduled):
            return False
        else:
            return self.name == other.name

    def __str__(self) -> Text:
        return (
            f"ReminderScheduled(intent: {self.intent}, trigger_date: {self.trigger_date_time}, "
            f"entities: {self.entities}, name: {self.name})"
        )

    def scheduled_job_name(self, sender_id: Text) -> Text:
        return (
            f"[{hash(self.name)},{hash(self.intent)},{hash(str(self.entities))}]"
            f"{ACTION_NAME_SENDER_ID_CONNECTOR_STR}"
            f"{sender_id}"
        )

    def _properties(self) -> Dict[Text, Any]:
        return {
            "intent": self.intent,
            "date_time": self.trigger_date_time.isoformat(),
            "entities": self.entities,
            "name": self.name,
            "kill_on_user_msg": self.kill_on_user_message,
        }

    def as_story_string(self) -> Text:
        props = json.dumps(self._properties())
        return f"{self.type_name}{props}"

    def as_dict(self) -> Dict[Text, Any]:
        d = super().as_dict()
        d.update(self._properties())
        return d

    @classmethod
    def _from_story_string(cls, parameters: Dict[Text, Any]) -> Optional[List[Event]]:

        trigger_date_time = parser.parse(parameters.get("date_time"))

        return [
            ReminderScheduled(
                parameters.get("intent"),
                trigger_date_time,
                parameters.get("entities"),
                name=parameters.get("name"),
                kill_on_user_message=parameters.get("kill_on_user_msg", True),
                timestamp=parameters.get("timestamp"),
                metadata=parameters.get("metadata"),
            )
        ]


# noinspection PyProtectedMember
class ReminderCancelled(Event):
    """Cancel certain jobs."""

    type_name = "cancel_reminder"

    def __init__(
        self,
        name: Optional[Text] = None,
        intent: Optional[Text] = None,
        entities: Optional[List[Dict]] = None,
        timestamp: Optional[float] = None,
        metadata: Optional[Dict[Text, Any]] = None,
    ) -> None:
        """Creates a ReminderCancelled event.

        If all arguments are `None`, this will cancel all reminders.
        are to be cancelled. If no arguments are supplied, this will cancel all reminders.

        Args:
            name: Name of the reminder to be cancelled.
            intent: Intent name that is to be used to identify the reminders to be cancelled.
            entities: Entities that are to be used to identify the reminders to be cancelled.
            timestamp: Optional timestamp.
            metadata: Optional event metadata.
        """

        self.name = name
        self.intent = intent
        self.entities = entities
        super().__init__(timestamp, metadata)

    def __hash__(self) -> int:
        return hash((self.name, self.intent, str(self.entities)))

    def __eq__(self, other: Any) -> bool:
        if not isinstance(other, ReminderCancelled):
            return False
        else:
            return hash(self) == hash(other)

    def __str__(self) -> Text:
        return f"ReminderCancelled(name: {self.name}, intent: {self.intent}, entities: {self.entities})"

    def cancels_job_with_name(self, job_name: Text, sender_id: Text) -> bool:
        """Determines if this `ReminderCancelled` event should cancel the job with the given name.

        Args:
            job_name: Name of the job to be tested.
            sender_id: The `sender_id` of the tracker.

        Returns:
            `True`, if this `ReminderCancelled` event should cancel the job with the given name,
            and `False` otherwise.
        """

        match = re.match(
            rf"^\[([\d\-]*),([\d\-]*),([\d\-]*)\]"
            rf"({re.escape(ACTION_NAME_SENDER_ID_CONNECTOR_STR)}{re.escape(sender_id)})",
            job_name,
        )
        if not match:
            return False
        name_hash, intent_hash, entities_hash = match.group(1, 2, 3)

        # Cancel everything unless names/intents/entities are given to
        # narrow it down.
        return (
            ((not self.name) or self._matches_name_hash(name_hash))
            and ((not self.intent) or self._matches_intent_hash(intent_hash))
            and ((not self.entities) or self._matches_entities_hash(entities_hash))
        )

    def _matches_name_hash(self, name_hash: Text) -> bool:
        return str(hash(self.name)) == name_hash

    def _matches_intent_hash(self, intent_hash: Text) -> bool:
        return str(hash(self.intent)) == intent_hash

    def _matches_entities_hash(self, entities_hash: Text) -> bool:
        return str(hash(str(self.entities))) == entities_hash

    def as_story_string(self) -> Text:
        props = json.dumps(
            {"name": self.name, "intent": self.intent, "entities": self.entities}
        )
        return f"{self.type_name}{props}"

    @classmethod
    def _from_story_string(cls, parameters: Dict[Text, Any]) -> Optional[List[Event]]:
        return [
            ReminderCancelled(
                parameters.get("name"),
                parameters.get("intent"),
                parameters.get("entities"),
                timestamp=parameters.get("timestamp"),
                metadata=parameters.get("metadata"),
            )
        ]


# noinspection PyProtectedMember
class ActionReverted(Event):
    """Bot undoes its last action.

    The bot reverts everything until before the most recent action.
    This includes the action itself, as well as any events that
    action created, like set slot events - the bot will now
    predict a new action using the state before the most recent
    action."""

    type_name = "undo"

    def __hash__(self) -> int:
        return hash(32143124318)

    def __eq__(self, other) -> bool:
        return isinstance(other, ActionReverted)

    def __str__(self) -> Text:
        return "ActionReverted()"

    def as_story_string(self) -> Text:
        return self.type_name

    def apply_to(self, tracker: "DialogueStateTracker") -> None:
        tracker._reset()
        tracker.replay_events()


# noinspection PyProtectedMember
class StoryExported(Event):
    """Story should get dumped to a file."""

    type_name = "export"

    def __init__(
        self,
        path: Optional[Text] = None,
        timestamp: Optional[float] = None,
        metadata: Optional[Dict[Text, Any]] = None,
    ) -> None:
        self.path = path
        super().__init__(timestamp, metadata)

    def __hash__(self) -> int:
        return hash(32143124319)

    def __eq__(self, other) -> bool:
        return isinstance(other, StoryExported)

    def __str__(self) -> Text:
        return "StoryExported()"

    @classmethod
    def _from_story_string(cls, parameters: Dict[Text, Any]) -> Optional[List[Event]]:
        return [
            StoryExported(
                parameters.get("path"),
                parameters.get("timestamp"),
                parameters.get("metadata"),
            )
        ]

    def as_story_string(self) -> Text:
        return self.type_name

    def apply_to(self, tracker: "DialogueStateTracker") -> None:
        if self.path:
            tracker.export_stories_to_file(self.path)


# noinspection PyProtectedMember
class FollowupAction(Event):
    """Enqueue a followup action."""

    type_name = "followup"

    def __init__(
        self,
        name: Text,
        timestamp: Optional[float] = None,
        metadata: Optional[Dict[Text, Any]] = None,
    ) -> None:
        self.action_name = name
        super().__init__(timestamp, metadata)

    def __hash__(self) -> int:
        return hash(self.action_name)

    def __eq__(self, other) -> bool:
        if not isinstance(other, FollowupAction):
            return False
        else:
            return self.action_name == other.action_name

    def __str__(self) -> Text:
        return f"FollowupAction(action: {self.action_name})"

    def as_story_string(self) -> Text:
        props = json.dumps({"name": self.action_name})
        return f"{self.type_name}{props}"

    @classmethod
    def _from_story_string(cls, parameters: Dict[Text, Any]) -> Optional[List[Event]]:

        return [
            FollowupAction(
                parameters.get("name"),
                parameters.get("timestamp"),
                parameters.get("metadata"),
            )
        ]

    def as_dict(self) -> Dict[Text, Any]:
        d = super().as_dict()
        d.update({"name": self.action_name})
        return d

    def apply_to(self, tracker: "DialogueStateTracker") -> None:
        tracker.trigger_followup_action(self.action_name)


# noinspection PyProtectedMember
class ConversationPaused(Event):
    """Ignore messages from the user to let a human take over.

    As a side effect the ``Tracker``'s ``paused`` attribute will
    be set to ``True``. """

    type_name = "pause"

    def __hash__(self) -> int:
        return hash(32143124313)

    def __eq__(self, other) -> bool:
        return isinstance(other, ConversationPaused)

    def __str__(self) -> Text:
        return "ConversationPaused()"

    def as_story_string(self) -> Text:
        return self.type_name

    def apply_to(self, tracker) -> None:
        tracker._paused = True


# noinspection PyProtectedMember
class ConversationResumed(Event):
    """Bot takes over conversation.

    Inverse of ``PauseConversation``. As a side effect the ``Tracker``'s
    ``paused`` attribute will be set to ``False``."""

    type_name = "resume"

    def __hash__(self) -> int:
        return hash(32143124314)

    def __eq__(self, other) -> bool:
        return isinstance(other, ConversationResumed)

    def __str__(self) -> Text:
        return "ConversationResumed()"

    def as_story_string(self) -> Text:
        return self.type_name

    def apply_to(self, tracker) -> None:
        tracker._paused = False


# noinspection PyProtectedMember
class ActionExecuted(Event):
    """An operation describes an action taken + its result.

    It comprises an action and a list of events. operations will be appended
    to the latest `Turn`` in `Tracker.turns`.
    """

    type_name = "action"

    def __init__(
        self,
        action_name: Text,
        policy: Optional[Text] = None,
        confidence: Optional[float] = None,
        timestamp: Optional[float] = None,
        metadata: Optional[Dict] = None,
        e2e_text: Optional[Text] = None,
    ) -> None:
        self.action_name = action_name
        self.policy = policy
        self.confidence = confidence
        self.unpredictable = False
        self.e2e_text = e2e_text

        super().__init__(timestamp, metadata)

    def __str__(self) -> Text:
        return "ActionExecuted(action: {}, policy: {}, confidence: {})".format(
            self.action_name, self.policy, self.confidence
        )

    def __hash__(self) -> int:
        return hash(self.action_name)

    def __eq__(self, other) -> bool:
        if not isinstance(other, ActionExecuted):
            return False
        else:
            return (
                self.action_name == other.action_name
                and self.e2e_text == other.e2e_text
            )

    def as_story_string(self) -> Text:
        return self.action_name

    @classmethod
    def _from_story_string(cls, parameters: Dict[Text, Any]) -> Optional[List[Event]]:

        return [
            ActionExecuted(
                parameters.get("name"),
                parameters.get("policy"),
                parameters.get("confidence"),
                parameters.get("timestamp"),
                parameters.get("metadata"),
                e2e_text=parameters.get("e2e_text"),
            )
        ]

    def as_dict(self) -> Dict[Text, Any]:
        d = super().as_dict()
        policy = None  # for backwards compatibility (persisted events)
        if hasattr(self, "policy"):
            policy = self.policy
        confidence = None
        if hasattr(self, "confidence"):
            confidence = self.confidence

        d.update({"name": self.action_name, "policy": policy, "confidence": confidence})
        return d

    def apply_to(self, tracker: "DialogueStateTracker") -> None:
        tracker.set_latest_action_name(self.action_name)
        tracker.clear_followup_action()


class AgentUttered(Event):
    """The agent has said something to the user.

    This class is not used in the story training as it is contained in the
    ``ActionExecuted`` class. An entry is made in the ``Tracker``."""

    type_name = "agent"

    def __init__(
        self,
        text: Optional[Text] = None,
        data: Optional[Any] = None,
        timestamp: Optional[float] = None,
        metadata: Optional[Dict[Text, Any]] = None,
    ) -> None:
        self.text = text
        self.data = data
        super().__init__(timestamp, metadata)

    def __hash__(self) -> int:
        return hash((self.text, jsonpickle.encode(self.data)))

    def __eq__(self, other) -> bool:
        if not isinstance(other, AgentUttered):
            return False
        else:
            return (self.text, jsonpickle.encode(self.data)) == (
                other.text,
                jsonpickle.encode(other.data),
            )

    def __str__(self) -> Text:
        return "AgentUttered(text: {}, data: {})".format(
            self.text, json.dumps(self.data)
        )

    def apply_to(self, tracker: "DialogueStateTracker") -> None:

        pass

    def as_story_string(self) -> None:
        return None

    def as_dict(self) -> Dict[Text, Any]:
        d = super().as_dict()
        d.update({"text": self.text, "data": self.data})
        return d

    @staticmethod
    def empty() -> "AgentUttered":
        return AgentUttered()

    @classmethod
    def _from_parameters(cls, parameters) -> "AgentUttered":
        try:
            return AgentUttered(
                parameters.get("text"),
                parameters.get("data"),
                parameters.get("timestamp"),
                parameters.get("metadata"),
            )
        except KeyError as e:
            raise ValueError(f"Failed to parse agent uttered event. {e}")


class ActiveLoop(Event):
    """If `name` is not None: activates a loop with `name` else deactivates active loop.
    """

    type_name = "active_loop"

    def __init__(
        self,
        name: Optional[Text],
        timestamp: Optional[float] = None,
        metadata: Optional[Dict[Text, Any]] = None,
    ) -> None:
        self.name = name
        super().__init__(timestamp, metadata)

    def __str__(self) -> Text:
        return f"Loop({self.name})"

    def __hash__(self) -> int:
        return hash(self.name)

    def __eq__(self, other) -> bool:
        if not isinstance(other, ActiveLoop):
            return False
        else:
            return self.name == other.name

    def as_story_string(self) -> Text:
        props = json.dumps({"name": self.name})
        return f"{ActiveLoop.type_name}{props}"

    @classmethod
    def _from_story_string(cls, parameters: Dict[Text, Any]) -> List["ActiveLoop"]:
        """Called to convert a parsed story line into an event."""
        return [
            ActiveLoop(
                parameters.get("name"),
                parameters.get("timestamp"),
                parameters.get("metadata"),
            )
        ]

    def as_dict(self) -> Dict[Text, Any]:
        d = super().as_dict()
        d.update({"name": self.name})
        return d

    def apply_to(self, tracker: "DialogueStateTracker") -> None:
        tracker.change_loop_to(self.name)


class LegacyForm(ActiveLoop):
    """Legacy handler of old `Form` events.

    The `ActiveLoop` event used to be called `Form`. This class is there to handle old
    legacy events which were stored with the old type name `form`.
    """

    type_name = "form"

    def as_dict(self) -> Dict[Text, Any]:
        d = super().as_dict()
        # Dump old `Form` events as `ActiveLoop` events instead of keeping the old
        # event type.
        d["event"] = ActiveLoop.type_name
        return d


class FormValidation(Event):
    """Event added by FormPolicy and RulePolicy to notify form action
       whether or not to validate the user input."""

    type_name = "form_validation"

    def __init__(
        self,
        validate: bool,
        timestamp: Optional[float] = None,
        metadata: Optional[Dict[Text, Any]] = None,
    ) -> None:
        self.validate = validate
        super().__init__(timestamp, metadata)

    def __str__(self) -> Text:
        return f"FormValidation({self.validate})"

    def __hash__(self) -> int:
        return hash(self.validate)

    def __eq__(self, other) -> bool:
        return isinstance(other, FormValidation)

    def as_story_string(self) -> None:
        return None

    @classmethod
    def _from_parameters(cls, parameters) -> "FormValidation":
        return FormValidation(
            parameters.get("validate"),
            parameters.get("timestamp"),
            parameters.get("metadata"),
        )

    def as_dict(self) -> Dict[Text, Any]:
        d = super().as_dict()
        d.update({"validate": self.validate})
        return d

    def apply_to(self, tracker: "DialogueStateTracker") -> None:
        tracker.set_form_validation(self.validate)


class ActionExecutionRejected(Event):
    """Notify Core that the execution of the action has been rejected"""

    type_name = "action_execution_rejected"

    def __init__(
        self,
        action_name: Text,
        policy: Optional[Text] = None,
        confidence: Optional[float] = None,
        timestamp: Optional[float] = None,
        metadata: Optional[Dict[Text, Any]] = None,
    ) -> None:
        self.action_name = action_name
        self.policy = policy
        self.confidence = confidence
        super().__init__(timestamp, metadata)

    def __str__(self) -> Text:
        return (
            "ActionExecutionRejected("
            "action: {}, policy: {}, confidence: {})"
            "".format(self.action_name, self.policy, self.confidence)
        )

    def __hash__(self) -> int:
        return hash(self.action_name)

    def __eq__(self, other) -> bool:
        if not isinstance(other, ActionExecutionRejected):
            return False
        else:
            return self.action_name == other.action_name

    @classmethod
    def _from_parameters(cls, parameters) -> "ActionExecutionRejected":
        return ActionExecutionRejected(
            parameters.get("name"),
            parameters.get("policy"),
            parameters.get("confidence"),
            parameters.get("timestamp"),
            parameters.get("metadata"),
        )

    def as_story_string(self) -> None:
        return None

    def as_dict(self) -> Dict[Text, Any]:
        d = super().as_dict()
        d.update(
            {
                "name": self.action_name,
                "policy": self.policy,
                "confidence": self.confidence,
            }
        )
        return d

    def apply_to(self, tracker: "DialogueStateTracker") -> None:
        tracker.reject_action(self.action_name)


class SessionStarted(Event):
    """Mark the beginning of a new conversation session."""

    type_name = "session_started"

    def __hash__(self) -> int:
        return hash(32143124320)

    def __eq__(self, other: Any) -> bool:
        return isinstance(other, SessionStarted)

    def __str__(self) -> Text:
        return "SessionStarted()"

    def as_story_string(self) -> None:
        logger.warning(
            f"'{self.type_name}' events cannot be serialised as story strings."
        )
        return None

    def apply_to(self, tracker: "DialogueStateTracker") -> None:
        # noinspection PyProtectedMember
        tracker._reset()<|MERGE_RESOLUTION|>--- conflicted
+++ resolved
@@ -78,11 +78,7 @@
     message_from_md = entities_parser.parse_training_example(text, intent)
     deserialised_entities = deserialise_entities(entities)
     return TrainingDataWriter.generate_message(
-<<<<<<< HEAD
-        {"text": message_from_md.get(TEXT), "entities": deserialised_entities,}
-=======
-        {"text": message_from_md.text, "entities": deserialised_entities}
->>>>>>> 0b02a921
+        {"text": message_from_md.get(TEXT), "entities": deserialised_entities}
     )
 
 
