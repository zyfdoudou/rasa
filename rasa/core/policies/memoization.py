--- conflicted
+++ resolved
@@ -325,11 +325,7 @@
 
         # Truncate the tracker based on `max_history`
         mcfly_tracker = _trim_tracker_by_max_history(tracker, self.max_history)
-<<<<<<< HEAD
-        mcfly_tracker = self._back_to_the_future(mcfly_tracker)
-=======
         mcfly_tracker = self._back_to_the_future(tracker)
->>>>>>> 33267a95
         while mcfly_tracker is not None:
             states = self._prediction_states(mcfly_tracker, domain,)
 
