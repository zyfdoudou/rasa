--- conflicted
+++ resolved
@@ -32,11 +32,7 @@
 
 
 class EndToEndReader(MarkdownReader):
-<<<<<<< HEAD
-    def __init__(self):
-=======
     def __init__(self) -> None:
->>>>>>> b500daa3
         super().__init__()
         self._regex_interpreter = RegexInterpreter()
 
@@ -50,35 +46,6 @@
         )
 
         # Match three groups:
-<<<<<<< HEAD
-        # 1) The correct intent
-        # 2) Optional entities
-        # 3) The message text
-        item_regex = re.compile(r"\s*(.+?)({.*})*:\s*(.*)")
-        match = re.match(item_regex, line)
-        if match:
-            intent = match.group(1)
-
-            self.current_title = intent
-            message = match.group(3)
-            example = self._parse_training_example(message)
-
-            # If the message starts with the `INTENT_MESSAGE_PREFIX` the entities are
-            # are also annotated
-            if message.startswith(INTENT_MESSAGE_PREFIX):
-                parsed = self._regex_interpreter.synchronous_parse(message)
-                example.data["entities"] = parsed["entities"]
-
-            example.data["true_intent"] = intent
-            return example
-
-        raise ValueError(
-            "Encountered invalid end-to-end format for message "
-            "`{}`. Please visit the documentation page on "
-            "end-to-end evaluation at {}/user-guide/evaluating-models/"
-            "end-to-end-evaluation/".format(line, DOCS_BASE_URL)
-        )
-=======
         # 1) Potential "form" annotation
         # 2) The correct intent
         # 3) Optional entities
@@ -108,7 +75,6 @@
 
         example.data["true_intent"] = intent
         return example
->>>>>>> b500daa3
 
 
 class StoryStepBuilder:
