from __future__ import absolute_import
from __future__ import division
from __future__ import print_function
from __future__ import unicode_literals

from builtins import str

import argparse
import logging
import io
import os
import pickle

from rasa_core import config
from rasa_core import utils
from rasa_core.agent import Agent
from rasa_core.domain import TemplateDomain
from rasa_core.broker import PikaProducer
from rasa_core.interpreter import NaturalLanguageInterpreter
from rasa_core.run import AvailableEndpoints
from rasa_core.training import interactive
from rasa_core.tracker_store import TrackerStore
from rasa_core.training.dsl import StoryFileReader
from rasa_core.utils import set_default_subparser
logger = logging.getLogger(__name__)


def create_argument_parser():
    """Parse all the command line arguments for the training script."""

    parser = argparse.ArgumentParser(
            description='trains a dialogue model')
    parent_parser = argparse.ArgumentParser(add_help=False)
    add_args_to_parser(parent_parser)
    add_model_and_story_group(parent_parser)
    utils.add_logging_option_arguments(parent_parser)
    subparsers = parser.add_subparsers(help='mode', dest='mode')
    subparsers.add_parser('default',
                          help='default mode: train a dialogue'
                               ' model',
                               parents=[parent_parser])
    compare_parser = subparsers.add_parser('compare',
                                           help='compare mode: train multiple '
                                                'dialogue models to compare '
                                                'policies',
                                           parents=[parent_parser])
    interactive_parser = subparsers.add_parser('interactive',
                                               help='teach the bot with '
                                                    'interactive learning',
                                               parents=[parent_parser])
    add_compare_args(compare_parser)
    add_interactive_args(interactive_parser)

    return parser


def add_compare_args(parser):
    parser.add_argument(
            '--percentages',
            nargs="*",
            type=int,
            default=[0, 5, 25, 50, 70, 90, 95],
            help="Range of exclusion percentages")
    parser.add_argument(
            '--runs',
            type=int,
            default=3,
            help="Number of runs for experiments")


def add_interactive_args(parser):
        parser.add_argument(
                '-u', '--nlu',
                type=str,
                default=None,
                help="trained nlu model")
        parser.add_argument(
                '--endpoints',
                default=None,
                help="Configuration file for the connectors as a yml file")
        parser.add_argument(
                '--skip_visualization',
                default=False,
                action='store_true',
                help="disables plotting the visualization during "
                     "interactive learning")
        parser.add_argument(
                '--finetune',
                default=False,
                action='store_true',
                help="retrain the model immediately based on feedback.")


def add_args_to_parser(parser):

    parser.add_argument(
            '-o', '--out',
            type=str,
            required=False,
            help="directory to persist the trained model in")
    parser.add_argument(
            '-d', '--domain',
            type=str,
            required=True,
            help="domain specification yaml file")
    parser.add_argument(
            '--augmentation',
            type=int,
            default=50,
            help="how much data augmentation to use during training")
    parser.add_argument(
            '-c', '--config',
            type=str,
            nargs="*",
            default='default_config.yml',
            required=True,
            help="Policy specification yaml file.")
    parser.add_argument(
            '--dump_stories',
            default=False,
            action='store_true',
            help="If enabled, save flattened stories to a file")
    parser.add_argument(
            '--debug_plots',
            default=False,
            action='store_true',
            help="If enabled, will create plots showing checkpoints "
                 "and their connections between story blocks in a  "
                 "file called `story_blocks_connections.pdf`.")

    return parser


def add_model_and_story_group(parser):
    # either the user can pass in a story file, or the data will get
    # downloaded from a url
    group = parser.add_mutually_exclusive_group(required=True)
    group.add_argument(
            '-s', '--stories',
            type=str,
            help="file or folder containing the training stories")
    group.add_argument(
            '--url',
            type=str,
            help="If supplied, downloads a story file from a URL and "
                 "trains on it. Fetches the data by sending a GET request "
                 "to the supplied URL.")
    group.add_argument(
            '--core',
            default=None,
            help="path to load a pre-trained model instead of training (for "
                 "interactive mode only)")
    return parser


def train_dialogue_model(domain_file, stories_file, output_path,
                         interpreter=None,
                         endpoints=AvailableEndpoints(),
                         dump_stories=False,
                         policy_config=None,
                         exclusion_percentage=None,
                         kwargs=None):
    if not kwargs:
        kwargs = {}

    policies = config.load(policy_config)

    agent = Agent(domain_file,
                  generator=endpoints.nlg,
                  action_endpoint=endpoints.action,
                  interpreter=interpreter,
                  policies=policies)

    data_load_args, kwargs = utils.extract_args(kwargs,
                                                {"use_story_concatenation",
                                                 "unique_last_num_states",
                                                 "augmentation_factor",
                                                 "remove_duplicates",
                                                 "debug_plots"})

    training_data = agent.load_data(stories_file,
                                    exclusion_percentage=exclusion_percentage,
                                    **data_load_args)
    agent.train(training_data, **kwargs)
    agent.persist(output_path, dump_stories)

    return agent


def _additional_arguments(args):
    additional = {
        "augmentation_factor": args.augmentation,
        "debug_plots": args.debug_plots
    }

    # remove None values
    return {k: v for k, v in additional.items() if v is not None}


def train_comparison_models(story_filename,
                            domain,
                            output_path=None,
                            exclusion_percentages=None,
                            policy_configs=None,
                            runs=None,
                            dump_stories=False,
                            kwargs=None):
    """Train multiple models for comparison of policies"""
    
    for r in range(cmdline_args.runs):
        logging.info("Starting run {}/{}".format(r + 1, cmdline_args.runs))
        for i in exclusion_percentages:
            current_round = cmdline_args.percentages.index(i) + 1
            for policy_config in policy_configs:
                policies = config.load(policy_config)
                if len(policies) > 1:
                    raise ValueError("You can only specify one policy per "
                                     "model for comparison")
                policy_name = type(policies[0]).__name__
                output = os.path.join(output_path, 'run_' + str(r + 1),
                                      policy_name +
                                      str(current_round))

                logging.info("Starting to train {} round {}/{}"
                             " with {}% exclusion".format(
                                                policy_name,
                                                current_round,
                                                len(exclusion_percentages),
                                                i))

                train_dialogue_model(
                            domain, stories, output,
                            policy_config=policy_config,
                            exclusion_percentage=i,
                            kwargs=kwargs,
                            dump_stories=dump_stories)


def get_no_of_stories(stories, domain):

    """Get number of stories in a file."""

    no_stories = len(StoryFileReader.read_from_folder(stories,
                                                      TemplateDomain.load(
                                                            domain)))
    return no_stories


def do_default_training(cmdline_args, stories, additional_arguments):
    if not cmdline_args.out:
        raise ValueError("you must provide a path where the model "
                         "will be saved using -o / --out")
    if (isinstance(cmdline_args.config, list) and
            len(cmdline_args.config) > 1):
        raise ValueError("You can only pass one config file at a time")

    train_dialogue_model(domain_file=cmdline_args.domain,
                         stories_file=stories,
                         output_path=cmdline_args.out,
                         dump_stories=cmdline_args.dump_stories,
                         policy_config=cmdline_args.config[0],
                         kwargs=additional_arguments)


def do_compare_training(cmdline_args, stories, additional_arguments):
    if not cmdline_args.out:
        raise ValueError("you must provide a path where the model "
                         "will be saved using -o / --out")

    train_comparison_models(cmdline_args.stories,
                            cmdline_args.domain,
                            cmdline_args.out,
                            cmdline_args.percentages,
                            cmdline_args.config,
                            cmdline_args.runs,
                            cmdline_args.dump_stories,
                            additional_arguments)

    no_stories = get_no_of_stories(cmdline_args.stories,
                                   cmdline_args.domain)

    # store the list of the number of stories present at each exclusion
    # percentage
    story_range = [no_stories - round((x/100.0) * no_stories) for x in
                   cmdline_args.percentages]

    pickle.dump(story_range,
                io.open(os.path.join(cmdline_args.out, 'num_stories.p'),
                        'wb'))


def do_interactive_learning(cmdline_args, stories, additional_arguments):
    _endpoints = AvailableEndpoints.read_endpoints(cmdline_args.endpoints)
    _interpreter = NaturalLanguageInterpreter.create(cmdline_args.nlu,
                                                     _endpoints.nlu)
    if (isinstance(cmdline_args.config, list) and
            len(cmdline_args.config) > 1):
        raise ValueError("You can only pass one config file at a time")
    if cmdline_args.core and cmdline_args.finetune:
        raise ValueError("--core can only be used without --finetune flag.")
    elif cmdline_args.core:
        logger.info("loading a pre-trained model. "
                    "all training-related parameters will be ignored")

        _broker = PikaProducer.from_endpoint_config(_endpoints.event_broker)
        _tracker_store = TrackerStore.find_tracker_store(
                                            None,
                                            _endpoints.tracker_store,
                                            _broker)
        _agent = Agent.load(cmdline_args.core,
                            interpreter=_interpreter,
                            generator=_endpoints.nlg,
                            tracker_store=_tracker_store,
                            action_endpoint=_endpoints.action)
    else:
        if not cmdline_args.out:
            raise ValueError("you must provide a path where the model "
                             "will be saved using -o / --out")

        _agent = train_dialogue_model(cmdline_args.domain,
                                      stories,
                                      cmdline_args.out,
                                      _interpreter,
                                      _endpoints,
                                      cmdline_args.dump_stories,
                                      cmdline_args.config[0],
                                      None,
                                      additional_arguments)
    interactive.run_interactive_learning(
            _agent, stories,
            finetune=cmdline_args.finetune,
            skip_visualization=cmdline_args.skip_visualization)


if __name__ == '__main__':

    # Running as standalone python application
    arg_parser = create_argument_parser()
    set_default_subparser(arg_parser, 'default')
    cmdline_args = arg_parser.parse_args()
    if not cmdline_args.mode:
        raise ValueError("You must specify the mode you want training to run "
                         "in. The options are: (default|compare|interactive)")
    additional_arguments = _additional_arguments(cmdline_args)

    utils.configure_colored_logging(cmdline_args.loglevel)

    if cmdline_args.url:
        stories = utils.download_file_from_url(cmdline_args.url)
    else:
        stories = cmdline_args.stories

    if cmdline_args.mode == 'default':
        do_default_training(cmdline_args, stories, additional_arguments)

    elif cmdline_args.mode == 'interactive':
<<<<<<< HEAD
        do_interactive_learning(cmdline_args, stories, additional_arguments)
=======
        _endpoints = AvailableEndpoints.read_endpoints(cmdline_args.endpoints)
        _interpreter = NaturalLanguageInterpreter.create(cmdline_args.nlu,
                                                         _endpoints.nlu)
        if (isinstance(cmdline_args.config, list) and
                len(cmdline_args.config) > 1):
            raise ValueError("You can only pass one config file at a time")
        if cmdline_args.core and cmdline_args.finetune:
            raise ValueError("The flag `--core` to specify a rasa core "
                             "model can not be used together with "
                             "the `--finetune` flag.")
        elif cmdline_args.core:
            logger.info("loading a pre-trained model. "
                        "all training-related parameters will be ignored")

            _broker = PikaProducer.from_endpoint_config(_endpoints.event_broker)
            _tracker_store = TrackerStore.find_tracker_store(
                                                None,
                                                _endpoints.tracker_store,
                                                _broker)
            _agent = Agent.load(cmdline_args.core,
                                interpreter=_interpreter,
                                generator=_endpoints.nlg,
                                tracker_store=_tracker_store,
                                action_endpoint=_endpoints.action)
        else:
            if not cmdline_args.out:
                raise ValueError("You must provide a path where the model "
                                 "will be saved using -o / --out")

            _agent = train_dialogue_model(cmdline_args.domain,
                                          stories,
                                          cmdline_args.out,
                                          _interpreter,
                                          _endpoints,
                                          cmdline_args.dump_stories,
                                          cmdline_args.config[0],
                                          None,
                                          additional_arguments)
        interactive.run_interactive_learning(
                _agent, stories,
                finetune=cmdline_args.finetune,
                skip_visualization=cmdline_args.skip_visualization)
>>>>>>> 1606db26

    elif cmdline_args.mode == 'compare':
        do_compare_training(cmdline_args, stories, additional_arguments)<|MERGE_RESOLUTION|>--- conflicted
+++ resolved
@@ -354,52 +354,7 @@
         do_default_training(cmdline_args, stories, additional_arguments)
 
     elif cmdline_args.mode == 'interactive':
-<<<<<<< HEAD
         do_interactive_learning(cmdline_args, stories, additional_arguments)
-=======
-        _endpoints = AvailableEndpoints.read_endpoints(cmdline_args.endpoints)
-        _interpreter = NaturalLanguageInterpreter.create(cmdline_args.nlu,
-                                                         _endpoints.nlu)
-        if (isinstance(cmdline_args.config, list) and
-                len(cmdline_args.config) > 1):
-            raise ValueError("You can only pass one config file at a time")
-        if cmdline_args.core and cmdline_args.finetune:
-            raise ValueError("The flag `--core` to specify a rasa core "
-                             "model can not be used together with "
-                             "the `--finetune` flag.")
-        elif cmdline_args.core:
-            logger.info("loading a pre-trained model. "
-                        "all training-related parameters will be ignored")
-
-            _broker = PikaProducer.from_endpoint_config(_endpoints.event_broker)
-            _tracker_store = TrackerStore.find_tracker_store(
-                                                None,
-                                                _endpoints.tracker_store,
-                                                _broker)
-            _agent = Agent.load(cmdline_args.core,
-                                interpreter=_interpreter,
-                                generator=_endpoints.nlg,
-                                tracker_store=_tracker_store,
-                                action_endpoint=_endpoints.action)
-        else:
-            if not cmdline_args.out:
-                raise ValueError("You must provide a path where the model "
-                                 "will be saved using -o / --out")
-
-            _agent = train_dialogue_model(cmdline_args.domain,
-                                          stories,
-                                          cmdline_args.out,
-                                          _interpreter,
-                                          _endpoints,
-                                          cmdline_args.dump_stories,
-                                          cmdline_args.config[0],
-                                          None,
-                                          additional_arguments)
-        interactive.run_interactive_learning(
-                _agent, stories,
-                finetune=cmdline_args.finetune,
-                skip_visualization=cmdline_args.skip_visualization)
->>>>>>> 1606db26
 
     elif cmdline_args.mode == 'compare':
         do_compare_training(cmdline_args, stories, additional_arguments)