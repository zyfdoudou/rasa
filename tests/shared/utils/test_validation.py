--- conflicted
+++ resolved
@@ -1,8 +1,4 @@
-<<<<<<< HEAD
-from typing import Text
-=======
 from threading import Thread
->>>>>>> ea20bf47
 
 import pytest
 
