from typing import List, Text

import pytest

from rasa.core.policies.policy import PolicyPrediction
from rasa.core.processor import MessageProcessor
from rasa.shared.constants import DEFAULT_NLU_FALLBACK_INTENT_NAME
from rasa.core.actions.two_stage_fallback import TwoStageFallbackAction
from rasa.core.channels import CollectingOutputChannel
from rasa.shared.core.domain import Domain
from rasa.shared.core.events import (
    ActionExecuted,
    UserUttered,
    SlotSet,
    ActiveLoop,
    BotUttered,
    UserUtteranceReverted,
    Event,
)
from rasa.core.nlg import TemplatedNaturalLanguageGenerator
from rasa.shared.core.trackers import DialogueStateTracker
from rasa.shared.nlu.constants import INTENT_RANKING_KEY
from rasa.shared.core.constants import (
    USER_INTENT_OUT_OF_SCOPE,
    ACTION_LISTEN_NAME,
    ACTION_TWO_STAGE_FALLBACK_NAME,
)


def _message_requiring_fallback() -> List[Event]:
    return [
        ActionExecuted(ACTION_LISTEN_NAME),
        UserUttered(
            "hi",
            {"name": DEFAULT_NLU_FALLBACK_INTENT_NAME},
            parse_data={
                INTENT_RANKING_KEY: [
                    {"name": DEFAULT_NLU_FALLBACK_INTENT_NAME},
                    {"name": "greet"},
                    {"name": "bye"},
                ]
            },
        ),
    ]


def _two_stage_clarification_request() -> List[Event]:
    return [ActionExecuted(ACTION_TWO_STAGE_FALLBACK_NAME), BotUttered("please affirm")]


@pytest.mark.parametrize(
    "events",
    [
        _message_requiring_fallback(),
        _message_requiring_fallback()
        + [UserUtteranceReverted()]
        + _message_requiring_fallback(),
    ],
)
async def test_ask_affirmation(events: List[Event]):
    tracker = DialogueStateTracker.from_events("some-sender", evts=events)
    domain = Domain.empty()
    action = TwoStageFallbackAction()

    events = await action.run(
        CollectingOutputChannel(),
        TemplatedNaturalLanguageGenerator(domain.responses),
        tracker,
        domain,
    )

    assert len(events) == 2
    assert events[0] == ActiveLoop(ACTION_TWO_STAGE_FALLBACK_NAME)
    assert isinstance(events[1], BotUttered)


async def test_1st_affirmation_is_successful(default_processor: MessageProcessor):
    tracker = DialogueStateTracker.from_events(
        "some-sender",
        evts=[
            ActionExecuted(ACTION_LISTEN_NAME),
            UserUttered("my name is John", {"name": "say_name", "confidence": 1.0}),
            SlotSet("some_slot", "example_value"),
            # User sends message with low NLU confidence
            *_message_requiring_fallback(),
            ActiveLoop(ACTION_TWO_STAGE_FALLBACK_NAME),
            # Action asks user to affirm
            *_two_stage_clarification_request(),
            ActionExecuted(ACTION_LISTEN_NAME),
            # User affirms
            UserUttered("hi", {"name": "greet", "confidence": 1.0}),
        ],
    )
    domain = Domain.empty()
    action = TwoStageFallbackAction()

    await default_processor._run_action(
        action,
        tracker,
        CollectingOutputChannel(),
<<<<<<< HEAD
        TemplatedNaturalLanguageGenerator(domain.responses),
        tracker,
        domain,
=======
        TemplatedNaturalLanguageGenerator(domain.templates),
        PolicyPrediction([], "some policy"),
>>>>>>> 957de844
    )

    applied_events = tracker.applied_events()
    assert applied_events == [
        ActionExecuted(ACTION_LISTEN_NAME),
        UserUttered("my name is John", {"name": "say_name", "confidence": 1.0}),
        SlotSet("some_slot", "example_value"),
        ActionExecuted(ACTION_LISTEN_NAME),
        UserUttered("hi", {"name": "greet", "confidence": 1.0}),
    ]


async def test_give_it_up_after_low_confidence_after_affirm_request():
    tracker = DialogueStateTracker.from_events(
        "some-sender",
        evts=[
            # User sends message with low NLU confidence
            *_message_requiring_fallback(),
            ActiveLoop(ACTION_TWO_STAGE_FALLBACK_NAME),
            # Action asks user to affirm
            *_two_stage_clarification_request(),
            # User's affirms with low NLU confidence again
            *_message_requiring_fallback(),
        ],
    )
    domain = Domain.empty()
    action = TwoStageFallbackAction()

    events = await action.run(
        CollectingOutputChannel(),
        TemplatedNaturalLanguageGenerator(domain.responses),
        tracker,
        domain,
    )

    assert events == [ActiveLoop(None), UserUtteranceReverted()]


async def test_ask_rephrase_after_failed_affirmation():
    rephrase_text = "please rephrase"
    tracker = DialogueStateTracker.from_events(
        "some-sender",
        evts=[
            # User sends message with low NLU confidence
            *_message_requiring_fallback(),
            ActiveLoop(ACTION_TWO_STAGE_FALLBACK_NAME),
            # Action asks user to affirm
            *_two_stage_clarification_request(),
            ActionExecuted(ACTION_LISTEN_NAME),
            # User denies suggested intents
            UserUttered("hi", {"name": USER_INTENT_OUT_OF_SCOPE}),
        ],
    )

    domain = Domain.from_yaml(
        f"""
        responses:
            utter_ask_rephrase:
            - text: {rephrase_text}
        """
    )
    action = TwoStageFallbackAction()

    events = await action.run(
        CollectingOutputChannel(),
        TemplatedNaturalLanguageGenerator(domain.responses),
        tracker,
        domain,
    )

    assert len(events) == 1
    assert isinstance(events[0], BotUttered)

    bot_utterance = events[0]
    assert isinstance(bot_utterance, BotUttered)
    assert bot_utterance.text == rephrase_text


async def test_ask_rephrasing_successful(default_processor: MessageProcessor):
    tracker = DialogueStateTracker.from_events(
        "some-sender",
        evts=[
            ActionExecuted(ACTION_LISTEN_NAME),
            UserUttered("my name is John", {"name": "say_name", "confidence": 1.0}),
            SlotSet("some_slot", "example_value"),
            # User sends message with low NLU confidence
            *_message_requiring_fallback(),
            ActiveLoop(ACTION_TWO_STAGE_FALLBACK_NAME),
            # Action asks user to affirm
            *_two_stage_clarification_request(),
            ActionExecuted(ACTION_LISTEN_NAME),
            # User denies suggested intents
            UserUttered("hi", {"name": USER_INTENT_OUT_OF_SCOPE}),
            *_two_stage_clarification_request(),
            # Action asks user to rephrase
            ActionExecuted(ACTION_LISTEN_NAME),
            # User rephrases successfully
            UserUttered("hi", {"name": "greet"}),
        ],
    )
    domain = Domain.empty()
    action = TwoStageFallbackAction()

    await default_processor._run_action(
        action,
        tracker,
        CollectingOutputChannel(),
<<<<<<< HEAD
        TemplatedNaturalLanguageGenerator(domain.responses),
        tracker,
        domain,
=======
        TemplatedNaturalLanguageGenerator(domain.templates),
        PolicyPrediction([], "some policy"),
>>>>>>> 957de844
    )

    applied_events = tracker.applied_events()
    assert applied_events == [
        ActionExecuted(ACTION_LISTEN_NAME),
        UserUttered("my name is John", {"name": "say_name", "confidence": 1.0}),
        SlotSet("some_slot", "example_value"),
        ActionExecuted(ACTION_LISTEN_NAME),
        UserUttered("hi", {"name": "greet"}),
    ]


async def test_ask_affirm_after_rephrasing():
    tracker = DialogueStateTracker.from_events(
        "some-sender",
        evts=[
            # User sends message with low NLU confidence
            *_message_requiring_fallback(),
            ActiveLoop(ACTION_TWO_STAGE_FALLBACK_NAME),
            # Action asks user to affirm
            *_two_stage_clarification_request(),
            ActionExecuted(ACTION_LISTEN_NAME),
            # User denies suggested intents
            UserUttered("hi", {"name": USER_INTENT_OUT_OF_SCOPE}),
            # Action asks user to rephrase
            ActionExecuted(ACTION_TWO_STAGE_FALLBACK_NAME),
            BotUttered("please rephrase"),
            # User rephrased with low confidence
            *_message_requiring_fallback(),
        ],
    )
    domain = Domain.empty()
    action = TwoStageFallbackAction()

    events = await action.run(
        CollectingOutputChannel(),
        TemplatedNaturalLanguageGenerator(domain.responses),
        tracker,
        domain,
    )

    assert len(events) == 1
    assert isinstance(events[0], BotUttered)


async def test_2nd_affirm_successful(default_processor: MessageProcessor):
    tracker = DialogueStateTracker.from_events(
        "some-sender",
        evts=[
            ActionExecuted(ACTION_LISTEN_NAME),
            UserUttered("my name is John", {"name": "say_name", "confidence": 1.0}),
            SlotSet("some_slot", "example_value"),
            # User sends message with low NLU confidence
            *_message_requiring_fallback(),
            ActiveLoop(ACTION_TWO_STAGE_FALLBACK_NAME),
            # Action asks user to affirm
            *_two_stage_clarification_request(),
            ActionExecuted(ACTION_LISTEN_NAME),
            # User denies suggested intents
            UserUttered("hi", {"name": USER_INTENT_OUT_OF_SCOPE}),
            # Action asks user to rephrase
            *_two_stage_clarification_request(),
            # User rephrased with low confidence
            *_message_requiring_fallback(),
            *_two_stage_clarification_request(),
            # Actions asks user to affirm for the last time
            ActionExecuted(ACTION_LISTEN_NAME),
            # User affirms successfully
            UserUttered("hi", {"name": "greet"}),
        ],
    )
    domain = Domain.empty()
    action = TwoStageFallbackAction()

    await default_processor._run_action(
        action,
        tracker,
        CollectingOutputChannel(),
<<<<<<< HEAD
        TemplatedNaturalLanguageGenerator(domain.responses),
        tracker,
        domain,
=======
        TemplatedNaturalLanguageGenerator(domain.templates),
        PolicyPrediction([], "some policy"),
>>>>>>> 957de844
    )

    applied_events = tracker.applied_events()

    assert applied_events == [
        ActionExecuted(ACTION_LISTEN_NAME),
        UserUttered("my name is John", {"name": "say_name", "confidence": 1.0}),
        SlotSet("some_slot", "example_value"),
        ActionExecuted(ACTION_LISTEN_NAME),
        UserUttered("hi", {"name": "greet"}),
    ]


@pytest.mark.parametrize(
    "intent_which_lets_action_give_up",
    [USER_INTENT_OUT_OF_SCOPE, DEFAULT_NLU_FALLBACK_INTENT_NAME],
)
async def test_2nd_affirmation_failed(intent_which_lets_action_give_up: Text):
    tracker = DialogueStateTracker.from_events(
        "some-sender",
        evts=[
            # User sends message with low NLU confidence
            *_message_requiring_fallback(),
            ActiveLoop(ACTION_TWO_STAGE_FALLBACK_NAME),
            # Action asks user to affirm
            *_two_stage_clarification_request(),
            ActionExecuted(ACTION_LISTEN_NAME),
            # User denies suggested intents
            UserUttered("hi", {"name": USER_INTENT_OUT_OF_SCOPE}),
            # Action asks user to rephrase
            *_two_stage_clarification_request(),
            # User rephrased with low confidence
            *_message_requiring_fallback(),
            # Actions asks user to affirm for the last time
            *_two_stage_clarification_request(),
            ActionExecuted(ACTION_LISTEN_NAME),
            # User denies suggested intents for the second time
            UserUttered("hi", {"name": intent_which_lets_action_give_up}),
        ],
    )
    domain = Domain.empty()
    action = TwoStageFallbackAction()

    events = await action.run(
        CollectingOutputChannel(),
        TemplatedNaturalLanguageGenerator(domain.responses),
        tracker,
        domain,
    )

    assert events == [ActiveLoop(None), UserUtteranceReverted()]<|MERGE_RESOLUTION|>--- conflicted
+++ resolved
@@ -98,14 +98,8 @@
         action,
         tracker,
         CollectingOutputChannel(),
-<<<<<<< HEAD
-        TemplatedNaturalLanguageGenerator(domain.responses),
-        tracker,
-        domain,
-=======
-        TemplatedNaturalLanguageGenerator(domain.templates),
+        TemplatedNaturalLanguageGenerator(domain.responses),
         PolicyPrediction([], "some policy"),
->>>>>>> 957de844
     )
 
     applied_events = tracker.applied_events()
@@ -213,14 +207,8 @@
         action,
         tracker,
         CollectingOutputChannel(),
-<<<<<<< HEAD
-        TemplatedNaturalLanguageGenerator(domain.responses),
-        tracker,
-        domain,
-=======
-        TemplatedNaturalLanguageGenerator(domain.templates),
+        TemplatedNaturalLanguageGenerator(domain.responses),
         PolicyPrediction([], "some policy"),
->>>>>>> 957de844
     )
 
     applied_events = tracker.applied_events()
@@ -299,14 +287,8 @@
         action,
         tracker,
         CollectingOutputChannel(),
-<<<<<<< HEAD
-        TemplatedNaturalLanguageGenerator(domain.responses),
-        tracker,
-        domain,
-=======
-        TemplatedNaturalLanguageGenerator(domain.templates),
+        TemplatedNaturalLanguageGenerator(domain.responses),
         PolicyPrediction([], "some policy"),
->>>>>>> 957de844
     )
 
     applied_events = tracker.applied_events()
