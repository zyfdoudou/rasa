--- conflicted
+++ resolved
@@ -860,7 +860,7 @@
         ],
     )
 
-    slot_values = form.extract_other_slots(tracker, domain)
+    slot_values = form.extract_other_slots(tracker, domain, "some_slot")
     assert slot_values == {slot_filled_by_trigger_mapping: expected_value}
 
 
@@ -907,7 +907,7 @@
         ],
     )
 
-    slot_values = form.extract_other_slots(tracker, domain)
+    slot_values = form.extract_other_slots(tracker, domain, "some_slot")
     assert slot_values == {}
 
 
@@ -1060,25 +1060,6 @@
     assert slot_values == expected_slot_values
 
 
-<<<<<<< HEAD
-def test_invalid_slot_mapping():
-    form_name = "my_form"
-    form = FormAction(form_name, None)
-    slot_name = "test"
-    tracker = DialogueStateTracker.from_events(
-        "sender", [SlotSet(REQUESTED_SLOT, slot_name)]
-    )
-
-    domain = Domain.from_dict(
-        {"forms": {form_name: {slot_name: [{"type": "invalid"}]}}}
-    )
-
-    with pytest.raises(InvalidDomain):
-        form.extract_requested_slot(tracker, domain, slot_name)
-
-
-=======
->>>>>>> 6929f653
 @pytest.mark.parametrize(
     "some_other_slot_mapping, some_slot_mapping, entities, intent, expected_slot_values",
     [
@@ -1266,7 +1247,7 @@
         ],
     )
 
-    slot_values = form.extract_other_slots(tracker, domain)
+    slot_values = form.extract_other_slots(tracker, domain, "some_slot")
     # check that the value was extracted for non requested slot
     assert slot_values == expected_slot_values
 
