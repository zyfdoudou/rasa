import asyncio

import datetime
import pytest
import time
import uuid
import json
from _pytest.monkeypatch import MonkeyPatch
from aioresponses import aioresponses
<<<<<<< HEAD
from typing import Optional, Text, List, Callable, Tuple
=======
from typing import Optional, Text, List, Callable, Type, Any
>>>>>>> fa7567d9
from unittest.mock import patch, Mock

from rasa.core.actions.action import ActionUtterTemplate
from tests.utilities import latest_request

from rasa.core import jobs
from rasa.core.agent import Agent
from rasa.core.channels.channel import CollectingOutputChannel, UserMessage
from rasa.shared.core.domain import SessionConfig, Domain
from rasa.shared.core.events import (
    ActionExecuted,
    BotUttered,
    ReminderCancelled,
    ReminderScheduled,
    Restarted,
    UserUttered,
    SessionStarted,
    Event,
    SlotSet,
<<<<<<< HEAD
    DefinePrevUserUtteredFeaturization,
=======
    ActionExecutionRejected,
>>>>>>> fa7567d9
)
from rasa.core.interpreter import RasaNLUHttpInterpreter
from rasa.shared.nlu.interpreter import NaturalLanguageInterpreter
from rasa.core.policies import SimplePolicyEnsemble
from rasa.core.policies.ted_policy import TEDPolicy
from rasa.core.processor import MessageProcessor
from rasa.shared.core.slots import Slot
from rasa.core.tracker_store import InMemoryTrackerStore
from rasa.shared.core.trackers import DialogueStateTracker
from rasa.shared.nlu.constants import INTENT_NAME_KEY
from rasa.utils.endpoints import EndpointConfig
from rasa.shared.core.constants import (
    DEFAULT_INTENTS,
    ACTION_LISTEN_NAME,
    ACTION_SESSION_START_NAME,
    EXTERNAL_MESSAGE_PREFIX,
    IS_EXTERNAL,
)

import logging

logger = logging.getLogger(__name__)


async def test_message_processor(
    default_channel: CollectingOutputChannel, default_processor: MessageProcessor
):
    await default_processor.handle_message(
        UserMessage('/greet{"name":"Core"}', default_channel)
    )
    assert default_channel.latest_output() == {
        "recipient_id": "default",
        "text": "hey there Core!",
    }


async def test_message_id_logging(default_processor: MessageProcessor):
    message = UserMessage("If Meg was an egg would she still have a leg?")
    tracker = DialogueStateTracker("1", [])
    await default_processor._handle_message_with_tracker(message, tracker)
    logged_event = tracker.events[-1]

    assert logged_event.message_id == message.message_id
    assert logged_event.message_id is not None


async def test_parsing(default_processor: MessageProcessor):
    message = UserMessage('/greet{"name": "boy"}')
    parsed = await default_processor.parse_message(message)
    assert parsed["intent"][INTENT_NAME_KEY] == "greet"
    assert parsed["entities"][0]["entity"] == "name"


async def test_check_for_unseen_feature(default_processor: MessageProcessor):
    message = UserMessage('/dislike{"test_entity": "RASA"}')
    parsed = await default_processor.parse_message(message)
    with pytest.warns(UserWarning) as record:
        default_processor._check_for_unseen_features(parsed)
    assert len(record) == 2

    assert (
        record[0].message.args[0].startswith("Interpreter parsed an intent 'dislike'")
    )
    assert (
        record[1]
        .message.args[0]
        .startswith("Interpreter parsed an entity 'test_entity'")
    )


@pytest.mark.parametrize("default_intent", DEFAULT_INTENTS)
async def test_default_intent_recognized(
    default_processor: MessageProcessor, default_intent: Text
):
    message = UserMessage(default_intent)
    parsed = await default_processor.parse_message(message)
    with pytest.warns(None) as record:
        default_processor._check_for_unseen_features(parsed)
    assert len(record) == 0


async def test_http_parsing():
    message = UserMessage("lunch?")

    endpoint = EndpointConfig("https://interpreter.com")
    with aioresponses() as mocked:
        mocked.post("https://interpreter.com/model/parse", repeat=True, status=200)

        inter = RasaNLUHttpInterpreter(endpoint_config=endpoint)
        try:
            await MessageProcessor(inter, None, None, None, None).parse_message(message)
        except KeyError:
            pass  # logger looks for intent and entities, so we except

        r = latest_request(mocked, "POST", "https://interpreter.com/model/parse")

        assert r


async def mocked_parse(self, text, message_id=None, tracker=None, metadata=None):
    """Mock parsing a text message and augment it with the slot
    value from the tracker's state."""

    return {
        "intent": {INTENT_NAME_KEY: "", "confidence": 0.0},
        "entities": [],
        "text": text,
        "requested_language": tracker.get_slot("requested_language"),
    }


async def test_parsing_with_tracker():
    tracker = DialogueStateTracker.from_dict("1", [], [Slot("requested_language")])

    # we'll expect this value 'en' to be part of the result from the interpreter
    tracker._set_slot("requested_language", "en")

    endpoint = EndpointConfig("https://interpreter.com")
    with aioresponses() as mocked:
        mocked.post("https://interpreter.com/parse", repeat=True, status=200)

        # mock the parse function with the one defined for this test
        with patch.object(RasaNLUHttpInterpreter, "parse", mocked_parse):
            interpreter = RasaNLUHttpInterpreter(endpoint_config=endpoint)
            agent = Agent(None, None, interpreter)
            result = await agent.parse_message_using_nlu_interpreter("lunch?", tracker)

            assert result["requested_language"] == "en"


async def test_reminder_scheduled(
    default_channel: CollectingOutputChannel, default_processor: MessageProcessor
):
    sender_id = uuid.uuid4().hex

    reminder = ReminderScheduled("remind", datetime.datetime.now())
    tracker = default_processor.tracker_store.get_or_create_tracker(sender_id)

    tracker.update(UserUttered("test"))
    tracker.update(ActionExecuted("action_schedule_reminder"))
    tracker.update(reminder)

    default_processor.tracker_store.save(tracker)

    await default_processor.handle_reminder(reminder, sender_id, default_channel)

    # retrieve the updated tracker
    t = default_processor.tracker_store.retrieve(sender_id)

    assert t.events[-5] == UserUttered("test")
    assert t.events[-4] == ActionExecuted("action_schedule_reminder")
    assert isinstance(t.events[-3], ReminderScheduled)
    assert t.events[-2] == UserUttered(
        f"{EXTERNAL_MESSAGE_PREFIX}remind",
        intent={INTENT_NAME_KEY: "remind", IS_EXTERNAL: True},
    )
    assert t.events[-1] == ActionExecuted("action_listen")


async def test_trigger_external_latest_input_channel(
    default_channel: CollectingOutputChannel, default_processor: MessageProcessor
):
    sender_id = uuid.uuid4().hex
    tracker = default_processor.tracker_store.get_or_create_tracker(sender_id)
    input_channel = "test_input_channel_external"

    tracker.update(UserUttered("test1"))
    tracker.update(UserUttered("test2", input_channel=input_channel))

    await default_processor.trigger_external_user_uttered(
        "test3", None, tracker, default_channel
    )

    tracker = default_processor.tracker_store.retrieve(sender_id)

    assert tracker.get_latest_input_channel() == input_channel


async def test_reminder_aborted(
    default_channel: CollectingOutputChannel, default_processor: MessageProcessor
):
    sender_id = uuid.uuid4().hex

    reminder = ReminderScheduled(
        "utter_greet", datetime.datetime.now(), kill_on_user_message=True
    )
    tracker = default_processor.tracker_store.get_or_create_tracker(sender_id)

    tracker.update(reminder)
    tracker.update(UserUttered("test"))  # cancels the reminder

    default_processor.tracker_store.save(tracker)
    await default_processor.handle_reminder(reminder, sender_id, default_channel)

    # retrieve the updated tracker
    t = default_processor.tracker_store.retrieve(sender_id)
    assert len(t.events) == 3  # nothing should have been executed


async def wait_until_all_jobs_were_executed(
    timeout_after_seconds: Optional[float] = None,
) -> None:
    total_seconds = 0.0
    while len((await jobs.scheduler()).get_jobs()) > 0 and (
        not timeout_after_seconds or total_seconds < timeout_after_seconds
    ):
        await asyncio.sleep(0.1)
        total_seconds += 0.1

    if total_seconds >= timeout_after_seconds:
        jobs.kill_scheduler()
        raise TimeoutError


async def test_reminder_cancelled_multi_user(
    default_channel: CollectingOutputChannel, default_processor: MessageProcessor
):
    sender_ids = [uuid.uuid4().hex, uuid.uuid4().hex]
    trackers = []
    for sender_id in sender_ids:
        tracker = default_processor.tracker_store.get_or_create_tracker(sender_id)

        tracker.update(UserUttered("test"))
        tracker.update(ActionExecuted("action_reminder_reminder"))
        tracker.update(
            ReminderScheduled(
                "greet", datetime.datetime.now(), kill_on_user_message=True
            )
        )
        trackers.append(tracker)

    # cancel all reminders (one) for the first user
    trackers[0].update(ReminderCancelled())

    for tracker in trackers:
        default_processor.tracker_store.save(tracker)
        await default_processor._schedule_reminders(
            tracker.events, tracker, default_channel
        )
    # check that the jobs were added
    assert len((await jobs.scheduler()).get_jobs()) == 2

    for tracker in trackers:
        await default_processor._cancel_reminders(tracker.events, tracker)
    # check that only one job was removed
    assert len((await jobs.scheduler()).get_jobs()) == 1

    # execute the jobs
    await wait_until_all_jobs_were_executed(timeout_after_seconds=5.0)

    tracker_0 = default_processor.tracker_store.retrieve(sender_ids[0])
    # there should be no utter_greet action
    assert (
        UserUttered(
            f"{EXTERNAL_MESSAGE_PREFIX}greet",
            intent={INTENT_NAME_KEY: "greet", IS_EXTERNAL: True},
        )
        not in tracker_0.events
    )

    tracker_1 = default_processor.tracker_store.retrieve(sender_ids[1])
    # there should be utter_greet action
    assert (
        UserUttered(
            f"{EXTERNAL_MESSAGE_PREFIX}greet",
            intent={INTENT_NAME_KEY: "greet", IS_EXTERNAL: True},
        )
        in tracker_1.events
    )


async def test_reminder_cancelled_cancels_job_with_name(
    default_channel: CollectingOutputChannel, default_processor: MessageProcessor
):
    sender_id = "][]][xy,,=+2f'[:/;>]  <0d]A[e_,02"

    reminder = ReminderScheduled(
        intent="greet", trigger_date_time=datetime.datetime.now()
    )
    job_name = reminder.scheduled_job_name(sender_id)
    reminder_cancelled = ReminderCancelled()

    assert reminder_cancelled.cancels_job_with_name(job_name, sender_id)
    assert not reminder_cancelled.cancels_job_with_name(job_name.upper(), sender_id)


async def test_reminder_cancelled_cancels_job_with_name_special_name(
    default_channel: CollectingOutputChannel, default_processor: MessageProcessor
):
    sender_id = "][]][xy,,=+2f'[:/;  >]<0d]A[e_,02"
    name = "wkjbgr,34(,*&%^^&*(OP#LKMN V#NF# # #R"

    reminder = ReminderScheduled(
        intent="greet", trigger_date_time=datetime.datetime.now(), name=name
    )
    job_name = reminder.scheduled_job_name(sender_id)
    reminder_cancelled = ReminderCancelled(name)

    assert reminder_cancelled.cancels_job_with_name(job_name, sender_id)
    assert not reminder_cancelled.cancels_job_with_name(job_name.upper(), sender_id)


async def cancel_reminder_and_check(
    tracker: DialogueStateTracker,
    default_processor: MessageProcessor,
    reminder_canceled_event: ReminderCancelled,
    num_jobs_before: int,
    num_jobs_after: int,
) -> None:
    # cancel the sixth reminder
    tracker.update(reminder_canceled_event)

    # check that the jobs were added
    assert len((await jobs.scheduler()).get_jobs()) == num_jobs_before

    await default_processor._cancel_reminders(tracker.events, tracker)

    # check that only one job was removed
    assert len((await jobs.scheduler()).get_jobs()) == num_jobs_after


async def test_reminder_cancelled_by_name(
    default_channel: CollectingOutputChannel,
    default_processor: MessageProcessor,
    tracker_with_six_scheduled_reminders: DialogueStateTracker,
):
    tracker = tracker_with_six_scheduled_reminders
    await default_processor._schedule_reminders(
        tracker.events, tracker, default_channel
    )

    # cancel the sixth reminder
    await cancel_reminder_and_check(
        tracker, default_processor, ReminderCancelled("special"), 6, 5
    )


async def test_reminder_cancelled_by_entities(
    default_channel: CollectingOutputChannel,
    default_processor: MessageProcessor,
    tracker_with_six_scheduled_reminders: DialogueStateTracker,
):
    tracker = tracker_with_six_scheduled_reminders
    await default_processor._schedule_reminders(
        tracker.events, tracker, default_channel
    )

    # cancel the fourth reminder
    await cancel_reminder_and_check(
        tracker,
        default_processor,
        ReminderCancelled(entities=[{"entity": "name", "value": "Bruce Wayne"}]),
        6,
        5,
    )


async def test_reminder_cancelled_by_intent(
    default_channel: CollectingOutputChannel,
    default_processor: MessageProcessor,
    tracker_with_six_scheduled_reminders: DialogueStateTracker,
):
    tracker = tracker_with_six_scheduled_reminders
    await default_processor._schedule_reminders(
        tracker.events, tracker, default_channel
    )

    # cancel the third, fifth, and sixth reminder
    await cancel_reminder_and_check(
        tracker, default_processor, ReminderCancelled(intent="default"), 6, 3
    )


async def test_reminder_cancelled_all(
    default_channel: CollectingOutputChannel,
    default_processor: MessageProcessor,
    tracker_with_six_scheduled_reminders: DialogueStateTracker,
):
    tracker = tracker_with_six_scheduled_reminders
    await default_processor._schedule_reminders(
        tracker.events, tracker, default_channel
    )

    # cancel all reminders
    await cancel_reminder_and_check(
        tracker, default_processor, ReminderCancelled(), 6, 0
    )


async def test_reminder_restart(
    default_channel: CollectingOutputChannel, default_processor: MessageProcessor
):
    sender_id = uuid.uuid4().hex

    reminder = ReminderScheduled(
        "utter_greet", datetime.datetime.now(), kill_on_user_message=False
    )
    tracker = default_processor.tracker_store.get_or_create_tracker(sender_id)

    tracker.update(reminder)
    tracker.update(Restarted())  # cancels the reminder
    tracker.update(UserUttered("test"))

    default_processor.tracker_store.save(tracker)
    await default_processor.handle_reminder(reminder, sender_id, default_channel)

    # retrieve the updated tracker
    t = default_processor.tracker_store.retrieve(sender_id)
    assert len(t.events) == 4  # nothing should have been executed


@pytest.mark.parametrize(
    "event_to_apply,session_expiration_time_in_minutes,has_expired",
    [
        # last user event is way in the past
        (UserUttered(timestamp=1), 60, True),
        # user event are very recent
        (UserUttered("hello", timestamp=time.time()), 120, False),
        # there is user event
        (ActionExecuted(ACTION_LISTEN_NAME, timestamp=time.time()), 60, False),
        # Old event, but sessions are disabled
        (UserUttered("hello", timestamp=1), 0, False),
        # there is no event
        (None, 1, False),
    ],
)
async def test_has_session_expired(
    event_to_apply: Optional[Event],
    session_expiration_time_in_minutes: float,
    has_expired: bool,
    default_processor: MessageProcessor,
):
    sender_id = uuid.uuid4().hex

    default_processor.domain.session_config = SessionConfig(
        session_expiration_time_in_minutes, True
    )
    # create new tracker without events
    tracker = default_processor.tracker_store.get_or_create_tracker(sender_id)
    tracker.events.clear()

    # apply desired event
    if event_to_apply:
        tracker.update(event_to_apply)

    # noinspection PyProtectedMember
    assert default_processor._has_session_expired(tracker) == has_expired


# noinspection PyProtectedMember
async def test_update_tracker_session(
    default_channel: CollectingOutputChannel,
    default_processor: MessageProcessor,
    monkeypatch: MonkeyPatch,
):
    sender_id = uuid.uuid4().hex
    tracker = default_processor.tracker_store.get_or_create_tracker(sender_id)

    # patch `_has_session_expired()` so the `_update_tracker_session()` call actually
    # does something
    monkeypatch.setattr(default_processor, "_has_session_expired", lambda _: True)

    await default_processor._update_tracker_session(tracker, default_channel)

    # the save is not called in _update_tracker_session()
    default_processor._save_tracker(tracker)

    # inspect tracker and make sure all events are present
    tracker = default_processor.tracker_store.retrieve(sender_id)

    assert list(tracker.events) == [
        ActionExecuted(ACTION_LISTEN_NAME),
        ActionExecuted(ACTION_SESSION_START_NAME),
        SessionStarted(),
        ActionExecuted(ACTION_LISTEN_NAME),
    ]


# noinspection PyProtectedMember
async def test_update_tracker_session_with_metadata(
    default_channel: CollectingOutputChannel,
    default_processor: MessageProcessor,
    monkeypatch: MonkeyPatch,
):
    sender_id = uuid.uuid4().hex
    tracker = default_processor.tracker_store.get_or_create_tracker(sender_id)

    # patch `_has_session_expired()` so the `_update_tracker_session()` call actually
    # does something
    monkeypatch.setattr(default_processor, "_has_session_expired", lambda _: True)

    metadata = {"metadataTestKey": "metadataTestValue"}

    await default_processor._update_tracker_session(tracker, default_channel, metadata)

    # the save is not called in _update_tracker_session()
    default_processor._save_tracker(tracker)

    # inspect tracker events and make sure SessionStarted event is present
    # and has metadata.
    tracker = default_processor.tracker_store.retrieve(sender_id)
    assert tracker.events.count(SessionStarted()) == 1

    session_started_event_idx = tracker.events.index(SessionStarted())
    session_started_event_metadata = tracker.events[session_started_event_idx].metadata

    assert session_started_event_metadata == metadata


# noinspection PyProtectedMember
async def test_update_tracker_session_with_slots(
    default_channel: CollectingOutputChannel,
    default_processor: MessageProcessor,
    monkeypatch: MonkeyPatch,
):
    sender_id = uuid.uuid4().hex
    tracker = default_processor.tracker_store.get_or_create_tracker(sender_id)

    # apply a user uttered and five slots
    user_event = UserUttered("some utterance")
    tracker.update(user_event)

    slot_set_events = [SlotSet(f"slot key {i}", f"test value {i}") for i in range(5)]

    for event in slot_set_events:
        tracker.update(event)

    # patch `_has_session_expired()` so the `_update_tracker_session()` call actually
    # does something
    monkeypatch.setattr(default_processor, "_has_session_expired", lambda _: True)

    await default_processor._update_tracker_session(tracker, default_channel)

    # the save is not called in _update_tracker_session()
    default_processor._save_tracker(tracker)

    # inspect tracker and make sure all events are present
    tracker = default_processor.tracker_store.retrieve(sender_id)
    events = list(tracker.events)

    # the first three events should be up to the user utterance
    assert events[:2] == [ActionExecuted(ACTION_LISTEN_NAME), user_event]

    # next come the five slots
    assert events[2:7] == slot_set_events

    # the next two events are the session start sequence
    assert events[7:9] == [ActionExecuted(ACTION_SESSION_START_NAME), SessionStarted()]

    # the five slots should be reapplied
    assert events[9:14] == slot_set_events

    # finally an action listen, this should also be the last event
    assert events[14] == events[-1] == ActionExecuted(ACTION_LISTEN_NAME)


async def test_fetch_tracker_and_update_session(
    default_channel: CollectingOutputChannel, default_processor: MessageProcessor
):
    sender_id = uuid.uuid4().hex
    tracker = await default_processor.fetch_tracker_and_update_session(
        sender_id, default_channel
    )

    # ensure session start sequence is present
    assert list(tracker.events) == [
        ActionExecuted(ACTION_SESSION_START_NAME),
        SessionStarted(),
        ActionExecuted(ACTION_LISTEN_NAME),
    ]


@pytest.mark.parametrize(
    "initial_events,expected_event_types",
    [
        # tracker is initially not empty - when it is fetched, it will just contain
        # these four events
        (
            [
                ActionExecuted(ACTION_SESSION_START_NAME),
                SessionStarted(),
                ActionExecuted(ACTION_LISTEN_NAME),
                UserUttered("/greet", {INTENT_NAME_KEY: "greet", "confidence": 1.0}),
            ],
            [ActionExecuted, SessionStarted, ActionExecuted, UserUttered],
        ),
        # tracker is initially empty, and contains the session start sequence when
        # fetched
        ([], [ActionExecuted, SessionStarted, ActionExecuted]),
    ],
)
async def test_fetch_tracker_with_initial_session(
    default_channel: CollectingOutputChannel,
    default_processor: MessageProcessor,
    initial_events: List[Event],
    expected_event_types: List[Type[Event]],
):
    conversation_id = uuid.uuid4().hex

    tracker = DialogueStateTracker.from_events(conversation_id, initial_events)

    default_processor.tracker_store.save(tracker)

    tracker = await default_processor.fetch_tracker_with_initial_session(
        conversation_id, default_channel
    )

    # the events in the fetched tracker are as expected
    assert len(tracker.events) == len(expected_event_types)

    assert all(
        isinstance(tracker_event, expected_event_type)
        for tracker_event, expected_event_type in zip(
            tracker.events, expected_event_types
        )
    )


async def test_fetch_tracker_with_initial_session_does_not_update_session(
    default_channel: CollectingOutputChannel,
    default_processor: MessageProcessor,
    monkeypatch: MonkeyPatch,
):
    conversation_id = uuid.uuid4().hex

    # the domain has a session expiration time of one second
    monkeypatch.setattr(
        default_processor.tracker_store.domain,
        "session_config",
        SessionConfig(carry_over_slots=True, session_expiration_time=1 / 60),
    )

    now = time.time()

    # the tracker initially contains events
    initial_events = [
        ActionExecuted(ACTION_SESSION_START_NAME, timestamp=now - 10),
        SessionStarted(timestamp=now - 9),
        ActionExecuted(ACTION_LISTEN_NAME, timestamp=now - 8),
        UserUttered(
            "/greet", {INTENT_NAME_KEY: "greet", "confidence": 1.0}, timestamp=now - 7
        ),
    ]

    tracker = DialogueStateTracker.from_events(conversation_id, initial_events)

    default_processor.tracker_store.save(tracker)

    tracker = await default_processor.fetch_tracker_with_initial_session(
        conversation_id, default_channel
    )

    # the conversation session has expired, but calling
    # `fetch_tracker_with_initial_session()` did not update it
    assert default_processor._has_session_expired(tracker)
    assert [event.as_dict() for event in tracker.events] == [
        event.as_dict() for event in initial_events
    ]


async def test_handle_message_with_session_start(
    default_channel: CollectingOutputChannel,
    default_processor: MessageProcessor,
    monkeypatch: MonkeyPatch,
):
    sender_id = uuid.uuid4().hex

    entity = "name"
    slot_1 = {entity: "Core"}
    await default_processor.handle_message(
        UserMessage(f"/greet{json.dumps(slot_1)}", default_channel, sender_id)
    )

    assert default_channel.latest_output() == {
        "recipient_id": sender_id,
        "text": "hey there Core!",
    }

    # patch processor so a session start is triggered
    monkeypatch.setattr(default_processor, "_has_session_expired", lambda _: True)

    slot_2 = {entity: "post-session start hello"}
    # handle a new message
    await default_processor.handle_message(
        UserMessage(f"/greet{json.dumps(slot_2)}", default_channel, sender_id)
    )

    tracker = default_processor.tracker_store.get_or_create_tracker(sender_id)

    # make sure the sequence of events is as expected
    expected = [
        ActionExecuted(ACTION_SESSION_START_NAME),
        SessionStarted(),
        ActionExecuted(ACTION_LISTEN_NAME),
        UserUttered(
            f"/greet{json.dumps(slot_1)}",
            {INTENT_NAME_KEY: "greet", "confidence": 1.0},
            [{"entity": entity, "start": 6, "end": 22, "value": "Core"}],
        ),
        SlotSet(entity, slot_1[entity]),
        DefinePrevUserUtteredFeaturization(False),
        ActionExecuted("utter_greet"),
        BotUttered("hey there Core!", metadata={"template_name": "utter_greet"}),
        ActionExecuted(ACTION_LISTEN_NAME),
        ActionExecuted(ACTION_SESSION_START_NAME),
        SessionStarted(),
        # the initial SlotSet is reapplied after the SessionStarted sequence
        SlotSet(entity, slot_1[entity]),
        ActionExecuted(ACTION_LISTEN_NAME),
        UserUttered(
            f"/greet{json.dumps(slot_2)}",
            {INTENT_NAME_KEY: "greet", "confidence": 1.0},
            [
                {
                    "entity": entity,
                    "start": 6,
                    "end": 42,
                    "value": "post-session start hello",
                }
            ],
        ),
        SlotSet(entity, slot_2[entity]),
        DefinePrevUserUtteredFeaturization(False),
        ActionExecuted("utter_greet"),
        BotUttered(
            "hey there post-session start hello!",
            metadata={"template_name": "utter_greet"},
        ),
        ActionExecuted(ACTION_LISTEN_NAME),
    ]

    assert list(tracker.events) == expected


# noinspection PyProtectedMember
@pytest.mark.parametrize(
    "action_name, should_predict_another_action",
    [
        (ACTION_LISTEN_NAME, False),
        (ACTION_SESSION_START_NAME, False),
        ("utter_greet", True),
    ],
)
async def test_should_predict_another_action(
    default_processor: MessageProcessor,
    action_name: Text,
    should_predict_another_action: bool,
):
    assert (
        default_processor.should_predict_another_action(action_name)
        == should_predict_another_action
    )


def test_get_next_action_probabilities_passes_interpreter_to_policies(
    monkeypatch: MonkeyPatch,
):
    policy = TEDPolicy()
    test_interpreter = Mock()

    def predict_action_probabilities(
        tracker: DialogueStateTracker,
        domain: Domain,
        interpreter: NaturalLanguageInterpreter,
        **kwargs,
    ) -> Tuple[List[float], Optional[bool]]:
        assert interpreter == test_interpreter
        return [1, 0], None

    policy.predict_action_probabilities = predict_action_probabilities
    ensemble = SimplePolicyEnsemble(policies=[policy])

    domain = Domain.empty()

    processor = MessageProcessor(
        test_interpreter, ensemble, domain, InMemoryTrackerStore(domain), Mock()
    )

    # This should not raise
    processor._get_next_action_probabilities(
        DialogueStateTracker.from_events("lala", [ActionExecuted(ACTION_LISTEN_NAME)])
    )


@pytest.mark.parametrize(
    "predict_function",
    [
        lambda tracker, domain, something_else: ([1, 0, 2, 3], None),
        lambda tracker, domain, some_bool=True: ([1, 0], None),
    ],
)
def test_get_next_action_probabilities_pass_policy_predictions_without_interpreter_arg(
    predict_function: Callable,
):
    policy = TEDPolicy()

    policy.predict_action_probabilities = predict_function

    ensemble = SimplePolicyEnsemble(policies=[policy])
    interpreter = Mock()
    domain = Domain.empty()

    processor = MessageProcessor(
        interpreter, ensemble, domain, InMemoryTrackerStore(domain), Mock()
    )

    with pytest.warns(DeprecationWarning):
        processor._get_next_action_probabilities(
            DialogueStateTracker.from_events(
                "lala", [ActionExecuted(ACTION_LISTEN_NAME)]
            )
        )


async def test_handle_message_if_action_manually_rejects(
    default_processor: MessageProcessor, monkeypatch: MonkeyPatch
):
    conversation_id = "test"
    message = UserMessage("/greet", sender_id=conversation_id)

    rejection_events = [
        SlotSet("my_slot", "test"),
        ActionExecutionRejected("utter_greet"),
        SlotSet("some slot", "some value"),
    ]

    async def mocked_run(self, *args: Any, **kwargs: Any) -> List[Event]:
        return rejection_events

    monkeypatch.setattr(
        ActionUtterTemplate, ActionUtterTemplate.run.__name__, mocked_run
    )
    await default_processor.handle_message(message)

    tracker = default_processor.tracker_store.retrieve(conversation_id)

    logged_events = list(tracker.events)

    assert ActionExecuted("utter_greet") not in logged_events
    assert all(event in logged_events for event in rejection_events)<|MERGE_RESOLUTION|>--- conflicted
+++ resolved
@@ -7,11 +7,7 @@
 import json
 from _pytest.monkeypatch import MonkeyPatch
 from aioresponses import aioresponses
-<<<<<<< HEAD
-from typing import Optional, Text, List, Callable, Tuple
-=======
 from typing import Optional, Text, List, Callable, Type, Any
->>>>>>> fa7567d9
 from unittest.mock import patch, Mock
 
 from rasa.core.actions.action import ActionUtterTemplate
@@ -31,11 +27,8 @@
     SessionStarted,
     Event,
     SlotSet,
-<<<<<<< HEAD
     DefinePrevUserUtteredFeaturization,
-=======
     ActionExecutionRejected,
->>>>>>> fa7567d9
 )
 from rasa.core.interpreter import RasaNLUHttpInterpreter
 from rasa.shared.nlu.interpreter import NaturalLanguageInterpreter
