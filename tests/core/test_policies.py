--- conflicted
+++ resolved
@@ -54,22 +54,6 @@
 from rasa.core.policies.sklearn_policy import SklearnPolicy
 from rasa.shared.core.trackers import DialogueStateTracker
 from rasa.shared.nlu.training_data.formats.markdown import INTENT
-<<<<<<< HEAD
-from rasa.utils.tensorflow.data_generator import RasaBatchDataGenerator
-from rasa.utils.tensorflow.constants import (
-    SIMILARITY_TYPE,
-    RANKING_LENGTH,
-    LOSS_TYPE,
-    SCALE_LOSS,
-    EVAL_NUM_EXAMPLES,
-    KEY_RELATIVE_ATTENTION,
-    VALUE_RELATIVE_ATTENTION,
-    MAX_RELATIVE_POSITION,
-)
-from rasa.train import train_core
-from rasa.utils import train_utils
-=======
->>>>>>> 0c4b0009
 from tests.core.conftest import (
     DEFAULT_DOMAIN_PATH_WITH_MAPPING,
     DEFAULT_DOMAIN_PATH_WITH_SLOTS,
@@ -375,379 +359,6 @@
         assert loaded_policy.model
 
 
-<<<<<<< HEAD
-class TestTEDPolicy(PolicyTestCollection):
-    def test_train_model_checkpointing(self, tmp_path: Path):
-        model_name = "core-checkpointed-model"
-        best_model_file = tmp_path / (model_name + ".tar.gz")
-        assert not best_model_file.exists()
-
-        train_core(
-            domain="data/test_domains/default.yml",
-            stories="data/test_stories/stories_defaultdomain.md",
-            output=str(tmp_path),
-            fixed_model_name=model_name,
-            config="data/test_config/config_ted_policy_model_checkpointing.yml",
-        )
-
-        assert best_model_file.exists()
-
-    def create_policy(
-        self, featurizer: Optional[TrackerFeaturizer], priority: int
-    ) -> Policy:
-        return TEDPolicy(featurizer=featurizer, priority=priority)
-
-    def test_similarity_type(self, trained_policy: TEDPolicy):
-        assert trained_policy.config[SIMILARITY_TYPE] == "inner"
-
-    def test_ranking_length(self, trained_policy: TEDPolicy):
-        assert trained_policy.config[RANKING_LENGTH] == 10
-
-    def test_normalization(
-        self,
-        trained_policy: TEDPolicy,
-        tracker: DialogueStateTracker,
-        default_domain: Domain,
-        monkeypatch: MonkeyPatch,
-    ):
-        # first check the output is what we expect
-        prediction = trained_policy.predict_action_probabilities(
-            tracker, default_domain, RegexInterpreter()
-        )
-        assert not prediction.is_end_to_end_prediction
-        # count number of non-zero confidences
-        assert (
-            sum([confidence > 0 for confidence in prediction.probabilities])
-            == trained_policy.config[RANKING_LENGTH]
-        )
-        # check that the norm is still 1
-        assert sum(prediction.probabilities) == pytest.approx(1)
-
-        # also check our function is called
-        mock = Mock()
-        monkeypatch.setattr(train_utils, "normalize", mock.normalize)
-        trained_policy.predict_action_probabilities(
-            tracker, default_domain, RegexInterpreter()
-        )
-
-        mock.normalize.assert_called_once()
-
-    async def test_gen_batch(self, trained_policy: TEDPolicy, default_domain: Domain):
-        training_trackers = await train_trackers(default_domain, augmentation_factor=0)
-        interpreter = RegexInterpreter()
-        training_data, label_ids, entity_tags = trained_policy.featurize_for_training(
-            training_trackers, default_domain, interpreter
-        )
-        label_data, all_labels = trained_policy._create_label_data(
-            default_domain, interpreter
-        )
-        model_data = trained_policy._create_model_data(
-            training_data, label_ids, entity_tags, all_labels
-        )
-        batch_size = 2
-        data_generator = RasaBatchDataGenerator(
-            model_data, batch_size=batch_size, shuffle=False, batch_strategy="sequence"
-        )
-        iterator = iter(data_generator)
-
-        # model data keys were sorted, so the order is alphabetical
-        (
-            (
-                batch_action_name_mask,
-                batch_action_name_sentence_indices,
-                batch_action_name_sentence_data,
-                batch_action_name_sentence_shape,
-                batch_dialogue_length,
-                batch_entities_mask,
-                batch_entities_sentence_indices,
-                batch_entities_sentence_data,
-                batch_entities_sentence_shape,
-                batch_intent_mask,
-                batch_intent_sentence_indices,
-                batch_intent_sentence_data,
-                batch_intent_sentence_shape,
-                batch_label_ids,
-                batch_slots_mask,
-                batch_slots_sentence_indices,
-                batch_slots_sentence_data,
-                batch_slots_sentence_shape,
-            ),
-            _,
-        ) = next(iterator)
-
-        assert (
-            batch_label_ids.shape[0] == batch_size
-            and batch_dialogue_length.shape[0] == batch_size
-        )
-        # batch and dialogue dimensions are NOT combined for masks
-        assert (
-            batch_slots_mask.shape[0] == batch_size
-            and batch_intent_mask.shape[0] == batch_size
-            and batch_entities_mask.shape[0] == batch_size
-            and batch_action_name_mask.shape[0] == batch_size
-        )
-        # some features might be "fake" so there sequence is `0`
-        seq_len = max(
-            [
-                batch_intent_sentence_shape[1],
-                batch_action_name_sentence_shape[1],
-                batch_entities_sentence_shape[1],
-                batch_slots_sentence_shape[1],
-            ]
-        )
-        assert (
-            batch_intent_sentence_shape[1] == seq_len
-            or batch_intent_sentence_shape[1] == 0
-        )
-        assert (
-            batch_action_name_sentence_shape[1] == seq_len
-            or batch_action_name_sentence_shape[1] == 0
-        )
-        assert (
-            batch_entities_sentence_shape[1] == seq_len
-            or batch_entities_sentence_shape[1] == 0
-        )
-        assert (
-            batch_slots_sentence_shape[1] == seq_len
-            or batch_slots_sentence_shape[1] == 0
-        )
-
-        data_generator = RasaBatchDataGenerator(
-            model_data, batch_size=batch_size, shuffle=True, batch_strategy="balanced"
-        )
-        iterator = iter(data_generator)
-
-        (
-            (
-                batch_action_name_mask,
-                batch_action_name_sentence_indices,
-                batch_action_name_sentence_data,
-                batch_action_name_sentence_shape,
-                batch_dialogue_length,
-                batch_entities_mask,
-                batch_entities_sentence_indices,
-                batch_entities_sentence_data,
-                batch_entities_sentence_shape,
-                batch_intent_mask,
-                batch_intent_sentence_indices,
-                batch_intent_sentence_data,
-                batch_intent_sentence_shape,
-                batch_label_ids,
-                batch_slots_mask,
-                batch_slots_sentence_indices,
-                batch_slots_sentence_data,
-                batch_slots_sentence_shape,
-            ),
-            _,
-        ) = next(iterator)
-
-        assert (
-            batch_label_ids.shape[0] == batch_size
-            and batch_dialogue_length.shape[0] == batch_size
-        )
-        # some features might be "fake" so there sequence is `0`
-        seq_len = max(
-            [
-                batch_intent_sentence_shape[1],
-                batch_action_name_sentence_shape[1],
-                batch_entities_sentence_shape[1],
-                batch_slots_sentence_shape[1],
-            ]
-        )
-        assert (
-            batch_intent_sentence_shape[1] == seq_len
-            or batch_intent_sentence_shape[1] == 0
-        )
-        assert (
-            batch_action_name_sentence_shape[1] == seq_len
-            or batch_action_name_sentence_shape[1] == 0
-        )
-        assert (
-            batch_entities_sentence_shape[1] == seq_len
-            or batch_entities_sentence_shape[1] == 0
-        )
-        assert (
-            batch_slots_sentence_shape[1] == seq_len
-            or batch_slots_sentence_shape[1] == 0
-        )
-
-
-class TestTEDPolicyMargin(TestTEDPolicy):
-    def create_policy(
-        self, featurizer: Optional[TrackerFeaturizer], priority: int
-    ) -> Policy:
-        return TEDPolicy(
-            featurizer=featurizer, priority=priority, **{LOSS_TYPE: "margin"}
-        )
-
-    def test_similarity_type(self, trained_policy: TEDPolicy):
-        assert trained_policy.config[SIMILARITY_TYPE] == "cosine"
-
-    def test_normalization(
-        self,
-        trained_policy: Policy,
-        tracker: DialogueStateTracker,
-        default_domain: Domain,
-        monkeypatch: MonkeyPatch,
-    ):
-        # Mock actual normalization method
-        mock = Mock()
-        monkeypatch.setattr(train_utils, "normalize", mock.normalize)
-        trained_policy.predict_action_probabilities(
-            tracker, default_domain, RegexInterpreter()
-        )
-
-        # function should not get called for margin loss_type
-        mock.normalize.assert_not_called()
-
-
-class TestTEDPolicyWithEval(TestTEDPolicy):
-    def create_policy(
-        self, featurizer: Optional[TrackerFeaturizer], priority: int
-    ) -> Policy:
-        return TEDPolicy(
-            featurizer=featurizer,
-            priority=priority,
-            **{SCALE_LOSS: False, EVAL_NUM_EXAMPLES: 4},
-        )
-
-
-class TestTEDPolicyNoNormalization(TestTEDPolicy):
-    def create_policy(
-        self, featurizer: Optional[TrackerFeaturizer], priority: int
-    ) -> Policy:
-        return TEDPolicy(
-            featurizer=featurizer, priority=priority, **{RANKING_LENGTH: 0}
-        )
-
-    def test_ranking_length(self, trained_policy: TEDPolicy):
-        assert trained_policy.config[RANKING_LENGTH] == 0
-
-    def test_normalization(
-        self,
-        trained_policy: Policy,
-        tracker: DialogueStateTracker,
-        default_domain: Domain,
-        monkeypatch: MonkeyPatch,
-    ):
-        # first check the output is what we expect
-        predicted_probabilities = trained_policy.predict_action_probabilities(
-            tracker, default_domain, RegexInterpreter()
-        ).probabilities
-        # there should be no normalization
-        assert all([confidence > 0 for confidence in predicted_probabilities])
-
-        # also check our function is not called
-        mock = Mock()
-        monkeypatch.setattr(train_utils, "normalize", mock.normalize)
-        trained_policy.predict_action_probabilities(
-            tracker, default_domain, RegexInterpreter()
-        )
-
-        mock.normalize.assert_not_called()
-
-
-class TestTEDPolicyLowRankingLength(TestTEDPolicy):
-    def create_policy(
-        self, featurizer: Optional[TrackerFeaturizer], priority: int
-    ) -> Policy:
-        return TEDPolicy(
-            featurizer=featurizer, priority=priority, **{RANKING_LENGTH: 3}
-        )
-
-    def test_ranking_length(self, trained_policy: TEDPolicy):
-        assert trained_policy.config[RANKING_LENGTH] == 3
-
-
-class TestTEDPolicyHighRankingLength(TestTEDPolicy):
-    def create_policy(
-        self, featurizer: Optional[TrackerFeaturizer], priority: int
-    ) -> Policy:
-        return TEDPolicy(
-            featurizer=featurizer, priority=priority, **{RANKING_LENGTH: 11}
-        )
-
-    def test_ranking_length(self, trained_policy: TEDPolicy):
-        assert trained_policy.config[RANKING_LENGTH] == 11
-
-
-class TestTEDPolicyWithStandardFeaturizer(TestTEDPolicy):
-    def create_policy(
-        self, featurizer: Optional[TrackerFeaturizer], priority: int
-    ) -> Policy:
-        # use standard featurizer from TEDPolicy,
-        # since it is using MaxHistoryTrackerFeaturizer
-        # if max_history is not specified
-        return TEDPolicy(priority=priority)
-
-    def test_featurizer(self, trained_policy: Policy, tmp_path: Path):
-        assert isinstance(trained_policy.featurizer, MaxHistoryTrackerFeaturizer)
-        assert isinstance(
-            trained_policy.featurizer.state_featurizer, SingleStateFeaturizer
-        )
-        trained_policy.persist(str(tmp_path))
-        loaded = trained_policy.__class__.load(str(tmp_path))
-        assert isinstance(loaded.featurizer, MaxHistoryTrackerFeaturizer)
-        assert isinstance(loaded.featurizer.state_featurizer, SingleStateFeaturizer)
-
-
-class TestTEDPolicyWithMaxHistory(TestTEDPolicy):
-    def create_policy(
-        self, featurizer: Optional[TrackerFeaturizer], priority: int
-    ) -> Policy:
-        # use standard featurizer from TEDPolicy,
-        # since it is using MaxHistoryTrackerFeaturizer
-        # if max_history is specified
-        return TEDPolicy(priority=priority, max_history=self.max_history)
-
-    def test_featurizer(self, trained_policy: Policy, tmp_path: Path):
-        assert isinstance(trained_policy.featurizer, MaxHistoryTrackerFeaturizer)
-        assert trained_policy.featurizer.max_history == self.max_history
-        assert isinstance(
-            trained_policy.featurizer.state_featurizer, SingleStateFeaturizer
-        )
-        trained_policy.persist(str(tmp_path))
-        loaded = trained_policy.__class__.load(str(tmp_path))
-        assert isinstance(loaded.featurizer, MaxHistoryTrackerFeaturizer)
-        assert loaded.featurizer.max_history == self.max_history
-        assert isinstance(loaded.featurizer.state_featurizer, SingleStateFeaturizer)
-
-
-class TestTEDPolicyWithRelativeAttention(TestTEDPolicy):
-    def create_policy(
-        self, featurizer: Optional[TrackerFeaturizer], priority: int
-    ) -> Policy:
-        return TEDPolicy(
-            featurizer=featurizer,
-            priority=priority,
-            **{
-                KEY_RELATIVE_ATTENTION: True,
-                VALUE_RELATIVE_ATTENTION: True,
-                MAX_RELATIVE_POSITION: 5,
-            },
-        )
-
-
-class TestTEDPolicyWithRelativeAttentionMaxHistoryOne(TestTEDPolicy):
-
-    max_history = 1
-
-    def create_policy(
-        self, featurizer: Optional[TrackerFeaturizer], priority: int
-    ) -> Policy:
-        return TEDPolicy(
-            featurizer=featurizer,
-            priority=priority,
-            **{
-                KEY_RELATIVE_ATTENTION: True,
-                VALUE_RELATIVE_ATTENTION: True,
-                MAX_RELATIVE_POSITION: 5,
-            },
-        )
-
-
-=======
->>>>>>> 0c4b0009
 class TestMemoizationPolicy(PolicyTestCollection):
     def create_policy(
         self, featurizer: Optional[TrackerFeaturizer], priority: int
