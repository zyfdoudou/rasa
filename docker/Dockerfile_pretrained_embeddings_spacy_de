# Create common base stage
FROM python:3.6-slim as base

WORKDIR /build

# Create virtualenv to isolate builds
RUN python -m venv /build

# Install common libraries
RUN apt-get update -qq \
 && apt-get install -y --no-install-recommends \
    # required by psycopg2 at build and runtime
    libpq-dev \
     # required for health check
    curl \
 && apt-get autoremove -y

# Make sure we use the virtualenv
ENV PATH="/build/bin:$PATH"

# Stage to build and install everything
FROM base as builder

WORKDIR /src

# Install all required build libraries
RUN apt-get update -qq \
 && apt-get install -y --no-install-recommends \
    build-essential \
    wget \
    openssh-client \
    graphviz-dev \
    pkg-config \
    git-core \
    openssl \
    libssl-dev \
    libffi6 \
    libffi-dev \
    libpng-dev

# Make sure we have the latest pip version
RUN pip install -U pip
<<<<<<< HEAD

# Install spacy model
RUN pip install https://github.com/explosion/spacy-models/releases/download/de_core_news_sm-2.1.0/de_core_news_sm-2.1.0.tar.gz#egg=de_core_news_sm==2.1.0 --no-cache-dir > /dev/null \
    && python -m spacy link de_core_news_sm de
=======
>>>>>>> 8c180c90

# Copy only what we really need
COPY README.md .
COPY setup.py .
COPY setup.cfg .
COPY MANIFEST.in .
COPY alt_requirements/ ./alt_requirements
COPY requirements.txt .
COPY LICENSE.txt .

# Install dependencies
RUN pip install --no-cache-dir -r alt_requirements/requirements_pretrained_embeddings_spacy.txt

# Install and link spacy model
RUN pip install https://github.com/explosion/spacy-models/releases/download/de_core_news_sm-2.1.0/de_core_news_sm-2.1.0.tar.gz#egg=de_core_news_sm==2.1.0--no-cache-dir > /dev/null \
    && python -m spacy link de_core_news_sm de

# Install Rasa as package
COPY rasa ./rasa
RUN pip install .[sql,spacy]

# Runtime stage which uses the virtualenv which we built in the previous stage
FROM base AS runner

WORKDIR /app

# Copy over default pipeline config
COPY sample_configs/config_pretrained_embeddings_spacy_de.yml config.yml

# Copy virtualenv from previous stage
COPY --from=builder /build /build

# Create a volume for temporary data
VOLUME /tmp

# Make sure the default group has the same permissions as the owner
RUN chgrp -R 0 . && chmod -R g=u .

# Don't run as root
USER 1001

EXPOSE 5005

ENTRYPOINT ["rasa"]
CMD ["--help"]<|MERGE_RESOLUTION|>--- conflicted
+++ resolved
@@ -40,13 +40,6 @@
 
 # Make sure we have the latest pip version
 RUN pip install -U pip
-<<<<<<< HEAD
-
-# Install spacy model
-RUN pip install https://github.com/explosion/spacy-models/releases/download/de_core_news_sm-2.1.0/de_core_news_sm-2.1.0.tar.gz#egg=de_core_news_sm==2.1.0 --no-cache-dir > /dev/null \
-    && python -m spacy link de_core_news_sm de
-=======
->>>>>>> 8c180c90
 
 # Copy only what we really need
 COPY README.md .
